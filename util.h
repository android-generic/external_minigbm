--- conflicted
+++ resolved
@@ -12,12 +12,8 @@
 #define PUBLIC __attribute__((visibility("default")))
 #define ALIGN(A, B) (((A) + (B) - 1) & ~((B) - 1))
 #define IS_ALIGNED(A, B) (ALIGN((A), (B)) == (A))
-<<<<<<< HEAD
-#define DIV_ROUND_UP(n, d) (((n) + (d)-1) / (d))
-=======
 #define DIV_ROUND_UP(n, d) (((n) + (d) - 1) / (d))
 #define STRINGIZE_NO_EXPANSION(x) #x
 #define STRINGIZE(x) STRINGIZE_NO_EXPANSION(x)
->>>>>>> c52bbc84
 
 #endif