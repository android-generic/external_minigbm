# Copyright 2012 The ChromiumOS Authors
# Use of this source code is governed by a BSD-style license that can be
# found in the LICENSE file.
#
# If this file is part of another source distribution, it's license may be
# stored in LICENSE.makefile or LICENSE.common.mk.
#
# NOTE NOTE NOTE
#  The authoritative common.mk is located in:
#    https://chromium.googlesource.com/chromiumos/platform2/+/HEAD/common-mk
#  Please make all changes there, then copy into place in other repos.
# NOTE NOTE NOTE
#
# This file provides a common architecture for building C/C++ source trees.
# It uses recursive makefile inclusion to create a single make process which
# can be built in the source tree or with the build artifacts placed elsewhere.
#
# It is fully parallelizable for all targets, including static archives.
#
# To use:
# 1. Place common.mk in your top source level
# 2. In your top-level Makefile, place "include common.mk" at the top
# 3. In all subdirectories, create a 'module.mk' file that starts with:
#      include common.mk
#    And then contains the remainder of your targets.
# 4. All build targets should look like:
#    relative/path/target: relative/path/obj.o
#
# See existing makefiles for rule examples.
#
# Exported macros:
#   - cc_binary, cxx_binary provide standard compilation steps for binaries
#   - cxx_library, cc_library provide standard compilation steps for
#     shared objects.
#   All of the above optionally take an argument for extra flags.
#   - update_archive creates/updates a given .a target
#
# Instead of using the build macros, most users can just use wrapped targets:
#   - CXX_BINARY, CC_BINARY, CC_STATIC_BINARY, CXX_STATIC_BINARY
#   - CXX_LIBRARY, CC_LIBRARY, CC_STATIC_LIBRARY, CXX_STATIC_LIBRARY
#   - E.g., CXX_BINARY(mahbinary): foo.o
#   - object.depends targets may be used when a prerequisite is required for an
#     object file. Because object files result in multiple build artifacts to
#     handle PIC and PIE weirdness. E.g.
#       foo.o.depends: generated/dbus.h
#   - TEST(binary) or TEST(CXX_BINARY(binary)) may be used as a prerequisite
#     for the tests target to trigger an automated test run.
#   - CLEAN(file_or_dir) dependency can be added to 'clean'.
#
# If source code is being generated, rules will need to be registered for
# compiling the objects.  This can be done by adding one of the following
# to the Makefile:
#   - For C source files
#   $(eval $(call add_object_rules,sub/dir/gen_a.o sub/dir/b.o,CC,c,CFLAGS))
#   - For C++ source files
#   $(eval $(call add_object_rules,sub/dir/gen_a.o sub/dir/b.o,CXX,cc,CXXFLAGS))
#
# Exported targets meant to have prerequisites added to:
#  - all - Your desired targets should be given
#  - tests - Any TEST(test_binary) targets should be given
#  - FORCE - force the given target to run regardless of changes
#            In most cases, using .PHONY is preferred.
#
# Possible command line variables:
#   - COLOR=[0|1] to set ANSI color output (default: 1)
#   - VERBOSE=[0|1] V=[0|1] to hide/show commands (default: 0)
#   - MODE=[opt|dbg|profiling] (default: opt)
#          opt - Enable optimizations for release builds
#          dbg - Turn down optimization for debugging
#          profiling - Turn off optimization and turn on profiling/coverage
#                      support.
#   - ARCH=[x86|arm|supported qemu name] (default: from portage or uname -m)
#   - SPLITDEBUG=[0|1] splits debug info in target.debug (default: 0)
#        If NOSTRIP=1, SPLITDEBUG will never strip the final emitted objects.
#   - NOSTRIP=[0|1] determines if binaries are stripped. (default: 1)
#        NOSTRIP=0 and MODE=opt will also drop -g from the CFLAGS.
#   - VALGRIND=[0|1] runs tests under valgrind (default: 0)
#   - OUT=/path/to/builddir puts all output in given path (default: $PWD)
#   - VALGRIND_ARGS="" supplies extra memcheck arguments
#
# Per-target(-ish) variable:
#   - NEEDS_ROOT=[0|1] allows a TEST() target to run with root.
#     Default is 0 unless it is running under QEmu.
#   - NEEDS_MOUNTS=[0|1] allows a TEST() target running on QEmu to get
#     setup mounts in the $(SYSROOT)
#
# Caveats:
# - Directories or files with spaces in them DO NOT get along with GNU Make.
#   If you need them, all uses of dir/notdir/etc will need to have magic
#   wrappers.  Proceed at risk to your own sanity.
# - External CXXFLAGS and CFLAGS should be passed via the environment since
#   this file does not use 'override' to control them.
# - Our version of GNU Make doesn't seem to support the 'private' variable
#   annotation, so you can't tag a variable private on a wrapping target.

# Behavior configuration variables
SPLITDEBUG ?= 0
NOSTRIP ?= 1
VALGRIND ?= 0
COLOR ?= 1
V ?= 0
VERBOSE ?= $(V)
MODE ?= opt
CXXEXCEPTIONS ?= 0
RUN_TESTS ?= 1
ARCH ?= $(shell uname -m)

# Put objects in a separate tree based on makefile locations
# This means you can build a tree without touching it:
#   make -C $SRCDIR  # will create ./build-$(MODE)
# Or
#   make -C $SRCDIR OUT=$PWD
# This variable is extended on subdir calls and doesn't need to be re-called.
OUT ?= $(PWD)/

# Make OUT now so we can use realpath.
$(shell mkdir -p "$(OUT)")

# TODO(wad) Relative paths are resolved against SRC and not the calling dir.
# Ensure a command-line supplied OUT has a slash
override OUT := $(realpath $(OUT))/

# SRC is not meant to be set by the end user, but during make call relocation.
# $(PWD) != $(CURDIR) all the time.
export SRC ?= $(CURDIR)

# Re-start in the $(OUT) directory if we're not there.
# We may be invoked using -C or bare and we need to ensure behavior
# is consistent so we check both PWD vs OUT and PWD vs CURDIR.
override RELOCATE_BUILD := 0
ifneq (${PWD}/,${OUT})
override RELOCATE_BUILD := 1
endif
# Make sure we're running with no builtin targets. They cause
# leakage and mayhem!
ifneq (${PWD},${CURDIR})
override RELOCATE_BUILD := 1
# If we're run from the build dir, don't let it get cleaned up later.
ifeq (${PWD}/,${OUT})
$(shell touch "$(PWD)/.dont_delete_on_clean")
endif
endif  # ifneq (${PWD},${CURDIR}

# "Relocate" if we need to restart without implicit rules.
ifeq ($(subst r,,$(MAKEFLAGS)),$(MAKEFLAGS))
override RELOCATE_BUILD := 1
endif

ifeq (${RELOCATE_BUILD},1)
# By default, silence build output. Reused below as well.
QUIET = @
ifeq ($(VERBOSE),1)
  QUIET=
endif

# This target will override all targets, including prerequisites. To avoid
# calling $(MAKE) once per prereq on the given CMDGOAL, we guard it with a local
# variable.
RUN_ONCE := 0
MAKECMDGOALS ?= all
# Keep the rules split as newer make does not allow them to be declared
# on the same line.  But the way :: rules work, the _all here will also
# invoke the %:: rule while retaining "_all" as the default.
_all::
%::
	$(if $(filter 0,$(RUN_ONCE)), \
	  cd "$(OUT)" && \
	  $(MAKE) -r -I "$(SRC)" -f "$(CURDIR)/Makefile" \
	    SRC="$(CURDIR)" OUT="$(OUT)" $(foreach g,$(MAKECMDGOALS),"$(g)"),)
	$(eval RUN_ONCE := 1)
pass-to-subcall := 1
endif

ifeq ($(pass-to-subcall),)

# Only call MODULE if we're in a submodule
MODULES_LIST := $(filter-out Makefile %.d,$(MAKEFILE_LIST))
ifeq ($(words $(filter-out Makefile common.mk %.d $(SRC)/Makefile \
                           $(SRC)/common.mk,$(MAKEFILE_LIST))),0)

# All the top-level defines outside of module.mk.

#
# Helper macros
#

# Create the directory if it doesn't yet exist.
define auto_mkdir
  $(if $(wildcard $(dir $1)),$2,$(QUIET)mkdir -p "$(dir $1)")
endef

# Creates the actual archive with an index.
# The target $@ must end with .pic.a or .pie.a.
define update_archive
  $(call auto_mkdir,$(TARGET_OR_MEMBER))
  $(QUIET)# Create the archive in one step to avoid parallel use accessing it
  $(QUIET)# before all the symbols are present.
  @$(ECHO) "AR		$(subst \
$(SRC)/,,$(^:.o=$(suffix $(basename $(TARGET_OR_MEMBER))).o)) \
-> $(subst $(SRC)/,,$(TARGET_OR_MEMBER))"
  $(QUIET)$(AR) rcs $(TARGET_OR_MEMBER) \
          $(subst $(SRC)/,,$(^:.o=$(suffix $(basename $(TARGET_OR_MEMBER))).o))
endef

# Default compile from objects using pre-requisites but filters out
# subdirs and .d files.
define cc_binary
  $(call COMPILE_BINARY_implementation,CC,$(CFLAGS) $(1),$(EXTRA_FLAGS))
endef

define cxx_binary
  $(call COMPILE_BINARY_implementation,CXX,$(CXXFLAGS) $(1),$(EXTRA_FLAGS))
endef

# Default compile from objects using pre-requisites but filters out
# subdirs and .d files.
define cc_library
  $(call COMPILE_LIBRARY_implementation,CC,$(CFLAGS) $(1),$(EXTRA_FLAGS))
endef
define cxx_library
  $(call COMPILE_LIBRARY_implementation,CXX,$(CXXFLAGS) $(1),$(EXTRA_FLAGS))
endef

# Deletes files silently if they exist. Meant for use in any local
# clean targets.
define silent_rm
  $(if $(wildcard $(1)),
  $(QUIET)($(ECHO) -n '$(COLOR_RED)CLEANFILE$(COLOR_RESET)		' && \
    $(ECHO) '$(subst $(OUT)/,,$(wildcard $(1)))' && \
    $(RM) $(1) 2>/dev/null) || true,)
endef
define silent_rmdir
  $(if $(wildcard $(1)),
    $(if $(wildcard $(1)/*),
  $(QUIET)# $(1) not empty [$(wildcard $(1)/*)]. Not deleting.,
  $(QUIET)($(ECHO) -n '$(COLOR_RED)CLEANDIR$(COLOR_RESET)		' && \
    $(ECHO) '$(subst $(OUT)/,,$(wildcard $(1)))' && \
    $(RMDIR) $(1) 2>/dev/null) || true),)
endef

#
# Default variable values
#

# Only override toolchain vars if they are from make.
CROSS_COMPILE ?=
define override_var
ifneq ($(filter undefined default,$(origin $1)),)
$1 = $(CROSS_COMPILE)$2
endif
endef
$(eval $(call override_var,AR,ar))
$(eval $(call override_var,CC,gcc))
$(eval $(call override_var,CXX,g++))
$(eval $(call override_var,OBJCOPY,objcopy))
$(eval $(call override_var,PKG_CONFIG,pkg-config))
$(eval $(call override_var,RANLIB,ranlib))
$(eval $(call override_var,STRIP,strip))

RMDIR ?= rmdir
ECHO = /bin/echo -e

ifeq ($(filter clang,$(subst -, ,$(notdir $(CC)))),clang)
CDRIVER = clang
else
CDRIVER = gcc
endif

ifeq ($(filter clang++,$(subst -, ,$(notdir $(CXX)))),clang++)
CXXDRIVER = clang
else
CXXDRIVER = gcc
endif

# Internal macro to support check_XXX macros below.
# Usage: $(call check_compile, [code], [compiler], [code_type], [c_flags],
#               [extra_c_flags], [library_flags], [success_ret], [fail_ret])
# Return: [success_ret] if compile succeeded, otherwise [fail_ret]
check_compile = $(shell printf '%b\n' $(1) | \
  $($(2)) $($(4)) -x $(3) $(LDFLAGS) $(5) - $(6) -o /dev/null > /dev/null 2>&1 \
  && echo "$(7)" || echo "$(8)")

# Helper macro to check whether a test program will compile with the specified
# compiler flags.
# Usage: $(call check_compile_cc, [code], [flags], [alternate_flags])
# Return: [flags] if compile succeeded, otherwise [alternate_flags]
check_compile_cc = $(call check_compile,$(1),CC,c,CFLAGS,$(2),,$(2),$(3))
check_compile_cxx = $(call check_compile,$(1),CXX,c++,CXXFLAGS,$(2),,$(2),$(3))

# Helper macro to check whether a test program will compile with the specified
# libraries.
# Usage: $(call check_compile_cc, [code], [library_flags], [alternate_flags])
# Return: [library_flags] if compile succeeded, otherwise [alternate_flags]
check_libs_cc = $(call check_compile,$(1),CC,c,CFLAGS,,$(2),$(2),$(3))
check_libs_cxx = $(call check_compile,$(1),CXX,c++,CXXFLAGS,,$(2),$(2),$(3))

# Helper macro to check whether the compiler accepts the specified flags.
# Usage: $(call check_compile_cc, [flags], [alternate_flags])
# Return: [flags] if compile succeeded, otherwise [alternate_flags]
check_cc = $(call check_compile_cc,'int main() { return 0; }',$(1),$(2))
check_cxx = $(call check_compile_cxx,'int main() { return 0; }',$(1),$(2))

# Choose the stack protector flags based on whats supported by the compiler.
SSP_CFLAGS := $(call check_cc,-fstack-protector-strong)
ifeq ($(SSP_CFLAGS),)
 SSP_CFLAGS := $(call check_cc,-fstack-protector-all)
endif

# To update these from an including Makefile:
#  CXXFLAGS += -mahflag  # Append to the list
#  CXXFLAGS := -mahflag $(CXXFLAGS) # Prepend to the list
#  CXXFLAGS := $(filter-out badflag,$(CXXFLAGS)) # Filter out a value
# The same goes for CFLAGS.
COMMON_CFLAGS-gcc := -fvisibility=internal -ggdb3 -Wa,--noexecstack
# minigbm: Disable -Wimplicit-fallthrough to unbreak compilation.
COMMON_CFLAGS-clang := -fvisibility=hidden -ggdb \
  -Wstring-plus-int
# When a class is exported through __attribute__((visibility("default"))), we
# still want to eliminate symbols from inline class member functions to reduce
# symbol resolution overhead. Therefore, pass -fvisibility-inlines-hidden in
# addition to -fvisibility=hidden. (go/cros-symbol-slimming)
# minigbm: Disable -Wunreachable-code to unbreak compilation.
COMMON_CFLAGS := -Wall -Wunused -Wno-unused-parameter \
  -Wbool-operation -Wstring-compare -Wxor-used-as-pow \
  -Wint-in-bool-context -Wfree-nonheap-object \
<<<<<<< HEAD
  -Werror -Wformat=2 -fno-strict-aliasing \
  $(SSP_CFLAGS) -O1
CXXFLAGS += $(COMMON_CFLAGS) $(COMMON_CFLAGS-$(CXXDRIVER)) -std=gnu++20 \
			-fvisibility-inlines-hidden
=======
  -Werror -Wformat=2 -fno-strict-aliasing  \
  $(SSP_CFLAGS) -O1
CXXFLAGS += $(COMMON_CFLAGS) $(COMMON_CFLAGS-$(CXXDRIVER)) -std=gnu++20 \
  -fvisibility-inlines-hidden
>>>>>>> 2381df82
CFLAGS += $(COMMON_CFLAGS) $(COMMON_CFLAGS-$(CDRIVER)) -std=gnu17
# We undefine _FORTIFY_SOURCE because some distros enable it by default in
# their toolchains.  This makes the compiler issue warnings about redefines
# and our -Werror usage breaks it all.
CPPFLAGS += -U_FORTIFY_SOURCE -D_FORTIFY_SOURCE=3

# Enable large file support.
CPPFLAGS += -D_FILE_OFFSET_BITS=64 -D_LARGEFILE_SOURCE -D_LARGEFILE64_SOURCE

# Disable exceptions based on the CXXEXCEPTIONS setting.
ifeq ($(CXXEXCEPTIONS),0)
  CXXFLAGS := $(CXXFLAGS) -fno-exceptions -fno-unwind-tables \
    -fno-asynchronous-unwind-tables
endif

ifeq ($(MODE),opt)
  # Up the optimizations.
  CFLAGS := $(filter-out -O1,$(CFLAGS)) -O2
  CXXFLAGS := $(filter-out -O1,$(CXXFLAGS)) -O2
  # Only drop -g* if symbols aren't desired.
  ifeq ($(NOSTRIP),0)
    # TODO: do we want -fomit-frame-pointer on x86?
    CFLAGS := $(filter-out -ggdb3,$(CFLAGS))
    CXXFLAGS := $(filter-out -ggdb3,$(CXXFLAGS))
  endif
endif

ifeq ($(MODE),profiling)
  CFLAGS := $(CFLAGS) -O0 -g  --coverage
  CXXFLAGS := $(CXXFLAGS) -O0 -g  --coverage
  LDFLAGS := $(LDFLAGS) --coverage
endif

# Pass -Bsymbolic-non-weak which pre-binds symbols in the same DSO to improve
# startup performance. We don't support interposing non-weak symbols.
# (go/cros-symbol-slimming)
LDFLAGS := $(LDFLAGS) \
  -z relro \
  -z noexecstack \
  -z now \
  $(call check_cc,-Xlinker -Bsymbolic-non-weak)

# Fancy helpers for color if a prompt is defined
ifeq ($(COLOR),1)
COLOR_RESET = \x1b[0m
COLOR_GREEN = \x1b[32;01m
COLOR_RED = \x1b[31;01m
COLOR_YELLOW = \x1b[33;01m
endif

# By default, silence build output.
QUIET = @
ifeq ($(VERBOSE),1)
  QUIET=
endif

#
# Implementation macros for compile helpers above
#

# Useful for dealing with pie-broken toolchains.
# Call make with PIE=0 to disable default PIE use.
OBJ_PIE_FLAG = -fPIE
COMPILE_PIE_FLAG = -pie
ifeq ($(PIE),0)
  OBJ_PIE_FLAG =
  COMPILE_PIE_FLAG =
endif

# Favor member targets first for CXX_BINARY(%) magic.
# And strip out nested members if possible.
LP := (
RP := )
TARGET_OR_MEMBER = $(lastword $(subst $(LP), ,$(subst $(RP),,$(or $%,$@))))

# Default compile from objects using pre-requisites but filters out
# all non-.o files.
define COMPILE_BINARY_implementation
  @$(ECHO) "LD$(1)		$(subst $(PWD)/,,$(TARGET_OR_MEMBER))"
  $(call auto_mkdir,$(TARGET_OR_MEMBER))
  $(QUIET)$($(1)) $(COMPILE_PIE_FLAGS) -o $(TARGET_OR_MEMBER) \
    $(2) $(LDFLAGS) \
    $(filter %.o %.a,$(^:.o=.pie.o)) \
    $(foreach so,$(filter %.so,$^),-L$(dir $(so)) \
                            -l$(patsubst lib%,%,$(basename $(notdir $(so))))) \
    $(LDLIBS)
  $(call conditional_strip)
  @$(ECHO) -n "BIN		"
  @$(ECHO) "$(COLOR_GREEN)$(subst $(PWD)/,,$(TARGET_OR_MEMBER))$(COLOR_RESET)"
  @$(ECHO) "	$(COLOR_YELLOW)-----$(COLOR_RESET)"
endef

# TODO: add version support extracted from PV environment variable
#ifeq ($(PV),9999)
#$(warning PV=$(PV). If shared object versions matter, please force PV=.)
#endif
# Then add -Wl,-soname,$@.$(PV) ?

# Default compile from objects using pre-requisites but filters out
# all non-.o values. (Remember to add -L$(OUT) -llib)
COMMA := ,
define COMPILE_LIBRARY_implementation
  @$(ECHO) "SHARED$(1)	$(subst $(PWD)/,,$(TARGET_OR_MEMBER))"
  $(call auto_mkdir,$(TARGET_OR_MEMBER))
  $(QUIET)$($(1)) -shared -Wl,-E -o $(TARGET_OR_MEMBER) \
    $(2) $(LDFLAGS) \
    $(if $(filter %.a,$^),-Wl$(COMMA)--whole-archive,) \
    $(filter %.o ,$(^:.o=.pic.o)) \
    $(foreach a,$(filter %.a,$^),-L$(dir $(a)) \
                            -l$(patsubst lib%,%,$(basename $(notdir $(a))))) \
    $(foreach so,$(filter %.so,$^),-L$(dir $(so)) \
                            -l$(patsubst lib%,%,$(basename $(notdir $(so))))) \
    $(LDLIBS)
  $(call conditional_strip)
  @$(ECHO) -n "LIB		$(COLOR_GREEN)"
  @$(ECHO) "$(subst $(PWD)/,,$(TARGET_OR_MEMBER))$(COLOR_RESET)"
  @$(ECHO) "	$(COLOR_YELLOW)-----$(COLOR_RESET)"
endef

define conditional_strip
  $(if $(filter 0,$(NOSTRIP)),$(call strip_artifact))
endef

define strip_artifact
  @$(ECHO) "STRIP		$(subst $(OUT)/,,$(TARGET_OR_MEMBER))"
  $(if $(filter 1,$(SPLITDEBUG)), @$(ECHO) -n "DEBUG	"; \
    $(ECHO) "$(COLOR_YELLOW)\
$(subst $(OUT)/,,$(TARGET_OR_MEMBER)).debug$(COLOR_RESET)")
  $(if $(filter 1,$(SPLITDEBUG)), \
    $(QUIET)$(OBJCOPY) --only-keep-debug "$(TARGET_OR_MEMBER)" \
      "$(TARGET_OR_MEMBER).debug")
  $(if $(filter-out dbg,$(MODE)),$(QUIET)$(STRIP) --strip-unneeded \
    "$(TARGET_OR_MEMBER)",)
endef

#
# Global pattern rules
#

# Below, the archive member syntax is abused to create fancier
# syntactic sugar for recipe authors that avoids needed to know
# subcall options.  The downside is that make attempts to look
# into the phony archives for timestamps. This will cause the final
# target to be rebuilt/linked on _every_ call to make even when nothing
# has changed.  Until a better way presents itself, we have helpers that
# do the stat check on make's behalf.  Dodgy but simple.
define old_or_no_timestamp
  $(if $(realpath $%),,$(1))
  $(if $(shell find $^ -cnewer "$%" 2>/dev/null),$(1))
endef

define check_deps
  $(if $(filter 0,$(words $^)),\
    $(error Missing dependencies or declaration of $@($%)),)
endef

# Build a cxx target magically
CXX_BINARY(%):
	$(call check_deps)
	$(call old_or_no_timestamp,$(call cxx_binary))
clean: CLEAN(CXX_BINARY*)

CC_BINARY(%):
	$(call check_deps)
	$(call old_or_no_timestamp,$(call cc_binary))
clean: CLEAN(CC_BINARY*)

CXX_STATIC_BINARY(%):
	$(call check_deps)
	$(call old_or_no_timestamp,$(call cxx_binary,-static))
clean: CLEAN(CXX_STATIC_BINARY*)

CC_STATIC_BINARY(%):
	$(call check_deps)
	$(call old_or_no_timestamp,$(call cc_binary,-static))
clean: CLEAN(CC_STATIC_BINARY*)

CXX_LIBRARY(%):
	$(call check_deps)
	$(call old_or_no_timestamp,$(call cxx_library))
clean: CLEAN(CXX_LIBRARY*)

CXX_LIBARY(%):
	$(error Typo alert! LIBARY != LIBRARY)

CC_LIBRARY(%):
	$(call check_deps)
	$(call old_or_no_timestamp,$(call cc_library))
clean: CLEAN(CC_LIBRARY*)

CC_LIBARY(%):
	$(error Typo alert! LIBARY != LIBRARY)

CXX_STATIC_LIBRARY(%):
	$(call check_deps)
	$(call old_or_no_timestamp,$(call update_archive))
clean: CLEAN(CXX_STATIC_LIBRARY*)

CXX_STATIC_LIBARY(%):
	$(error Typo alert! LIBARY != LIBRARY)

CC_STATIC_LIBRARY(%):
	$(call check_deps)
	$(call old_or_no_timestamp,$(call update_archive))
clean: CLEAN(CC_STATIC_LIBRARY*)

CC_STATIC_LIBARY(%):
	$(error Typo alert! LIBARY != LIBRARY)


TEST(%): %
	$(call TEST_implementation)
ifneq ($(RUN_TESTS),0)
TEST(%): qemu_chroot_install
endif
.PHONY: TEST

# multiple targets with a wildcard need to share an directory.
# Don't use this directly it just makes sure the directory is removed _after_
# the files are.
CLEANFILE(%):
	$(call silent_rm,$(TARGET_OR_MEMBER))
.PHONY: CLEANFILE

CLEAN(%): CLEANFILE(%)
	$(QUIET)# CLEAN($%) meta-target called
	$(if $(filter-out $(PWD)/,$(dir $(abspath $(TARGET_OR_MEMBER)))), \
	  $(call silent_rmdir,$(dir $(abspath $(TARGET_OR_MEMBER)))),\
	  $(QUIET)# Not deleting $(dir $(abspath $(TARGET_OR_MEMBER))) yet.)
.PHONY: CLEAN

#
# Top-level objects and pattern rules
#

# All objects for .c files at the top level
C_OBJECTS = $(patsubst $(SRC)/%.c,%.o,$(wildcard $(SRC)/*.c))


# All objects for .cxx files at the top level
CXX_OBJECTS = $(patsubst $(SRC)/%.cc,%.o,$(wildcard $(SRC)/*.cc))

# Note, the catch-all pattern rules don't work in subdirectories because
# we're building from the $(OUT) directory. At the top-level (here) they will
# work, but we go ahead and match using the module form.  Then we can place a
# generic pattern rule to capture leakage from the main Makefile. (Later in the
# file.)
#
# The reason target specific pattern rules work well for modules,
# MODULE_C_OBJECTS, is because it scopes the behavior to the given target which
# ensures we get a relative directory offset from $(OUT) which otherwise would
# not match without further magic on a per-subdirectory basis.

# Creates object file rules. Call with eval.
# $(1) list of .o files
# $(2) source type (CC or CXX)
# $(3) source suffix (cc or c)
# $(4) compiler flag name (CFLAGS or CXXFLAGS)
# $(5) source dir: _only_ if $(SRC). Leave blank for obj tree.
define add_object_rules
$(patsubst %.o,%.pie.o,$(1)): %.pie.o: $(5)%.$(3) %.o.depends
	$$(call auto_mkdir,$$@)
	$$(call OBJECT_PATTERN_implementation,$(2),\
          $$(basename $$@),$$($(4)) $$(CPPFLAGS) $$(OBJ_PIE_FLAG))

$(patsubst %.o,%.pic.o,$(1)): %.pic.o: $(5)%.$(3) %.o.depends
	$$(call auto_mkdir,$$@)
	$$(call OBJECT_PATTERN_implementation,$(2),\
          $$(basename $$@),$$($(4)) $$(CPPFLAGS) -fPIC)

# Placeholder for depends
$(patsubst %.o,%.o.depends,$(1)):
	$$(call auto_mkdir,$$@)
	$$(QUIET)touch "$$@"

$(1): %.o: %.pic.o %.pie.o
	$$(call auto_mkdir,$$@)
	$$(QUIET)touch "$$@"
endef

# Wrap all the deps in $$(wildcard) so a missing header won't cause weirdness.
# First we remove newlines and \, then wrap it.
define OBJECT_PATTERN_implementation
  @$(ECHO) "$(1)		$(subst $(SRC)/,,$<) -> $(2).o"
  $(call auto_mkdir,$@)
  $(QUIET)$($(1)) -c -MD -MF $(2).d $(3) -o $(2).o $<
  $(QUIET)sed -i -e :j -e '$$!N;s|\\\s*\n| |;tj' \
    -e 's|^\(.*\s*:\s*\)\(.*\)$$|\1 $$\(wildcard \2\)|' $(2).d
endef

# Now actually register handlers for C(XX)_OBJECTS.
$(eval $(call add_object_rules,$(C_OBJECTS),CC,c,CFLAGS,$(SRC)/))
$(eval $(call add_object_rules,$(CXX_OBJECTS),CXX,cc,CXXFLAGS,$(SRC)/))

# Disable default pattern rules to help avoid leakage.
# These may already be handled by '-r', but let's keep it to be safe.
%: %.o ;
%.a: %.o ;
%.o: %.c ;
%.o: %.cc ;

# NOTE: A specific rule for archive objects is avoided because parallel
#       update of the archive causes build flakiness.
# Instead, just make the objects the prerequisites and use update_archive
# To use the foo.a(obj.o) functionality, targets would need to specify the
# explicit object they expect on the prerequisite line.

#
# Architecture detection and QEMU wrapping
#

HOST_ARCH ?= $(shell uname -m)
override ARCH := $(strip $(ARCH))
override HOST_ARCH := $(strip $(HOST_ARCH))
# emake will supply "x86" or "arm" for ARCH, but
# if uname -m runs and you get x86_64, then this subst
# will break.
ifeq ($(subst x86,i386,$(ARCH)),i386)
  QEMU_ARCH := $(subst x86,i386,$(ARCH))  # x86 -> i386
else ifeq ($(subst amd64,x86_64,$(ARCH)),x86_64)
  QEMU_ARCH := $(subst amd64,x86_64,$(ARCH))  # amd64 -> x86_64
else
  QEMU_ARCH = $(ARCH)
endif
override QEMU_ARCH := $(strip $(QEMU_ARCH))

# If we're cross-compiling, try to use qemu for running the tests.
ifneq ($(QEMU_ARCH),$(HOST_ARCH))
  ifeq ($(SYSROOT),)
    $(info SYSROOT not defined. qemu-based testing disabled)
  else
    # A SYSROOT is assumed for QEmu use.
    USE_QEMU ?= 1

    # Allow 64-bit hosts to run 32-bit without qemu.
    ifeq ($(HOST_ARCH),x86_64)
      ifeq ($(QEMU_ARCH),i386)
        USE_QEMU = 0
      endif
    endif
  endif
else
  USE_QEMU ?= 0
endif

# Normally we don't need to run as root or do bind mounts, so only
# enable it by default when we're using QEMU.
NEEDS_ROOT ?= $(USE_QEMU)
NEEDS_MOUNTS ?= $(USE_QEMU)

SYSROOT_OUT = $(OUT)
ifneq ($(SYSROOT),)
  SYSROOT_OUT = $(subst $(SYSROOT),,$(OUT))
else
  # Default to / when all the empty-sysroot logic is done.
  SYSROOT = /
endif

QEMU_NAME = qemu-$(QEMU_ARCH)
QEMU_PATH = /build/bin/$(QEMU_NAME)
QEMU_SYSROOT_PATH = $(SYSROOT)$(QEMU_PATH)
QEMU_SRC_PATH = /usr/bin/$(QEMU_NAME)
QEMU_BINFMT_PATH = /proc/sys/fs/binfmt_misc/$(QEMU_NAME)
QEMU_REGISTER_PATH = /proc/sys/fs/binfmt_misc/register

QEMU_MAGIC_arm = ":$(QEMU_NAME):M::\x7fELF\x01\x01\x01\x00\x00\x00\x00\x00\x00\x00\x00\x00\x02\x00\x28\x00:\xff\xff\xff\xff\xff\xff\xff\x00\xff\xff\xff\xff\xff\xff\xff\xff\xfe\xff\xff\xff:/build/bin/qemu-arm:"


#
# Output full configuration at top level
#

# Don't show on clean
ifneq ($(MAKECMDGOALS),clean)
  $(info build configuration:)
  $(info - OUT=$(OUT))
  $(info - SRC=$(SRC))
  $(info - MODE=$(MODE))
  $(info - SPLITDEBUG=$(SPLITDEBUG))
  $(info - NOSTRIP=$(NOSTRIP))
  $(info - VALGRIND=$(VALGRIND))
  $(info - COLOR=$(COLOR))
  $(info - CXXEXCEPTIONS=$(CXXEXCEPTIONS))
  $(info - ARCH=$(ARCH))
  $(info - QEMU_ARCH=$(QEMU_ARCH))
  $(info - USE_QEMU=$(USE_QEMU))
  $(info - NEEDS_ROOT=$(NEEDS_ROOT))
  $(info - NEEDS_MOUNTS=$(NEEDS_MOUNTS))
  $(info - SYSROOT=$(SYSROOT))
  $(info )
endif

#
# Standard targets with detection for when they are improperly configured.
#

# all does not include tests by default
all:
	$(QUIET)(test -z "$^" && \
	$(ECHO) "You must add your targets as 'all' prerequisites") || true
	$(QUIET)test -n "$^"

# Builds and runs tests for the target arch
# Run them in parallel
# After the test have completed, if profiling, run coverage analysis
tests:
ifeq ($(MODE),profiling)
	@$(ECHO) "COVERAGE [$(COLOR_YELLOW)STARTED$(COLOR_RESET)]"
	$(QUIET)FILES="";						\
		for GCNO in `find . -name "*.gcno"`; do			\
			GCDA="$${GCNO%.gcno}.gcda";			\
			if [ -e $${GCDA} ]; then			\
				FILES="$${FILES} $${GCDA}";		\
			fi						\
		done;							\
		if [ -n "$${FILES}" ]; then				\
			gcov -l $${FILES};				\
			lcov --capture --directory .			\
				--output-file=lcov-coverage.info;	\
			genhtml lcov-coverage.info			\
				--output-directory lcov-html;		\
		fi
	@$(ECHO) "COVERAGE [$(COLOR_YELLOW)FINISHED$(COLOR_RESET)]"
endif
# Standard name everyone else uses.
check: tests
.PHONY: check tests

qemu_chroot_install:
ifeq ($(USE_QEMU),1)
	$(QUIET)$(ECHO) "QEMU   Preparing $(QEMU_NAME)"
	@# Copying strategy
	@# Compare /usr/bin/qemu inode to /build/$board/build/bin/qemu, if different
	@# hard link to a temporary file, then rename temp to target. This should
	@# ensure that once $QEMU_SYSROOT_PATH exists it will always exist, regardless
	@# of simultaneous test setups.
	$(QUIET)if [[ ! -e $(QEMU_SYSROOT_PATH) || \
	    `stat -c %i $(QEMU_SRC_PATH)` != `stat -c %i $(QEMU_SYSROOT_PATH)` \
	    ]]; then \
	  $(ROOT_CMD) ln -Tf $(QEMU_SRC_PATH) $(QEMU_SYSROOT_PATH).$$$$; \
	  $(ROOT_CMD) mv -Tf $(QEMU_SYSROOT_PATH).$$$$ $(QEMU_SYSROOT_PATH); \
	fi

	@# Prep the binfmt handler. First mount if needed, then unregister any bad
	@# mappings and then register our mapping.
	@# There may still be some race conditions here where one script de-registers
	@# and another script starts executing before it gets re-registered, however
	@# it should be rare.
	-$(QUIET)[[ -e $(QEMU_REGISTER_PATH) ]] || \
	  $(ROOT_CMD) mount binfmt_misc -t binfmt_misc \
	    /proc/sys/fs/binfmt_misc

	-$(QUIET)if [[ -e $(QEMU_BINFMT_PATH) && \
	      `awk '$$1 == "interpreter" {print $$NF}' $(QEMU_BINFMT_PATH)` != \
	      "$(QEMU_PATH)" ]]; then \
	  echo -1 | $(ROOT_CMD) tee $(QEMU_BINFMT_PATH) >/dev/null; \
	fi

	-$(if $(QEMU_MAGIC_$(ARCH)),$(QUIET)[[ -e $(QEMU_BINFMT_PATH) ]] || \
	  echo $(QEMU_MAGIC_$(ARCH)) | $(ROOT_CMD) tee $(QEMU_REGISTER_PATH) \
	    >/dev/null)
endif
.PHONY: qemu_clean qemu_chroot_install

# TODO(wad) Move to -L $(SYSROOT) and fakechroot when qemu-user
#           doesn't hang traversing /proc from SYSROOT.
SUDO_CMD = sudo
UNSHARE_CMD = unshare
QEMU_CMD =
ROOT_CMD = $(if $(filter 1,$(NEEDS_ROOT)),$(SUDO_CMD) , )
MOUNT_CMD = $(if $(filter 1,$(NEEDS_MOUNTS)),$(ROOT_CMD) mount, \#)
UMOUNT_CMD = $(if $(filter 1,$(NEEDS_MOUNTS)),$(ROOT_CMD) umount, \#)
QEMU_LDPATH = $(SYSROOT_LDPATH):/lib64:/lib:/usr/lib64:/usr/lib
ROOT_CMD_LDPATH = $(SYSROOT_LDPATH):$(SYSROOT)/lib64:
ROOT_CMD_LDPATH := $(ROOT_CMD_LDPATH):$(SYSROOT)/lib:$(SYSROOT)/usr/lib64:
ROOT_CMD_LDPATH := $(ROOT_CMD_LDPATH):$(SYSROOT)/usr/lib
ifeq ($(USE_QEMU),1)
  export QEMU_CMD = \
   $(SUDO_CMD) chroot $(SYSROOT) $(QEMU_PATH) \
   -drop-ld-preload \
   -E LD_LIBRARY_PATH="$(QEMU_LDPATH):$(patsubst $(OUT),,$(LD_DIRS))" \
   -E HOME="$(HOME)" -E SRC="$(SRC)" --
  # USE_QEMU conditional function
  define if_qemu
    $(1)
  endef
else
  ROOT_CMD = $(if $(filter 1,$(NEEDS_ROOT)),sudo, ) \
    LD_LIBRARY_PATH="$(ROOT_CMD_LDPATH):$(LD_DIRS)"
  define if_qemu
    $(2)
  endef
endif

VALGRIND_CMD =
ifeq ($(VALGRIND),1)
  VALGRIND_CMD = /usr/bin/valgrind --tool=memcheck $(VALGRIND_ARGS) --
endif

ifneq ($(RUN_TESTS),0)
define TEST_implementation
  $(QUIET)$(call TEST_setup)
  $(QUIET)$(call TEST_run)
  $(QUIET)$(call TEST_teardown)
  $(QUIET)exit $$(cat $(OUT)$(TARGET_OR_MEMBER).status.test)
endef
else
define TEST_implementation
endef
endif

define TEST_setup
  @$(ECHO) -n "TEST		$(TARGET_OR_MEMBER) "
  @$(ECHO) "[$(COLOR_YELLOW)SETUP$(COLOR_RESET)]"
  $(QUIET)# Setup a target-specific results file
  $(QUIET)(echo > $(OUT)$(TARGET_OR_MEMBER).setup.test)
  $(QUIET)(echo 1 > $(OUT)$(TARGET_OR_MEMBER).status.test)
  $(QUIET)(echo > $(OUT)$(TARGET_OR_MEMBER).cleanup.test)
  $(QUIET)# No setup if we are not using QEMU
  $(QUIET)# TODO(wad) this is racy until we use a vfs namespace
  $(call if_qemu,\
    $(QUIET)(echo "mkdir -p '$(SYSROOT)/proc' '$(SYSROOT)/dev' \
                            '$(SYSROOT)/mnt/host/source'" \
             >> "$(OUT)$(TARGET_OR_MEMBER).setup.test"))
  $(call if_qemu,\
    $(QUIET)(echo "$(MOUNT_CMD) --bind /mnt/host/source \
             '$(SYSROOT)/mnt/host/source'" \
             >> "$(OUT)$(TARGET_OR_MEMBER).setup.test"))
  $(call if_qemu,\
    $(QUIET)(echo "$(MOUNT_CMD) --bind /proc '$(SYSROOT)/proc'" \
             >> "$(OUT)$(TARGET_OR_MEMBER).setup.test"))
  $(call if_qemu,\
    $(QUIET)(echo "$(MOUNT_CMD) --bind /dev '$(SYSROOT)/dev'" \
             >> "$(OUT)$(TARGET_OR_MEMBER).setup.test"))
endef

define TEST_teardown
  @$(ECHO) -n "TEST		$(TARGET_OR_MEMBER) "
  @$(ECHO) "[$(COLOR_YELLOW)TEARDOWN$(COLOR_RESET)]"
  $(call if_qemu, $(QUIET)$(SHELL) "$(OUT)$(TARGET_OR_MEMBER).cleanup.test")
endef

# Use GTEST_ARGS.[arch] if defined.
override GTEST_ARGS.real = \
 $(call if_qemu,$(GTEST_ARGS.qemu.$(QEMU_ARCH)),$(GTEST_ARGS.host.$(HOST_ARCH)))

define TEST_run
  @$(ECHO) -n "TEST		$(TARGET_OR_MEMBER) "
  @$(ECHO) "[$(COLOR_GREEN)RUN$(COLOR_RESET)]"
  $(QUIET)(echo 1 > "$(OUT)$(TARGET_OR_MEMBER).status.test")
  $(QUIET)(echo $(ROOT_CMD) SRC="$(SRC)" $(QEMU_CMD) $(VALGRIND_CMD) \
    "$(strip $(call if_qemu, $(SYSROOT_OUT),$(OUT))$(TARGET_OR_MEMBER))" \
      $(if $(filter-out 0,$(words $(GTEST_ARGS.real))),$(GTEST_ARGS.real),\
           $(GTEST_ARGS)) >> "$(OUT)$(TARGET_OR_MEMBER).setup.test")
  -$(QUIET)$(call if_qemu,$(SUDO_CMD) $(UNSHARE_CMD) -m) $(SHELL) \
      $(OUT)$(TARGET_OR_MEMBER).setup.test \
  && echo 0 > "$(OUT)$(TARGET_OR_MEMBER).status.test"
endef

# Recursive list reversal so that we get RMDIR_ON_CLEAN in reverse order.
define reverse
$(if $(1),$(call reverse,$(wordlist 2,$(words $(1)),$(1)))) $(firstword $(1))
endef

clean: qemu_clean
clean: CLEAN($(OUT)*.d) CLEAN($(OUT)*.o) CLEAN($(OUT)*.debug)
clean: CLEAN($(OUT)*.test) CLEAN($(OUT)*.depends)
clean: CLEAN($(OUT)*.gcno) CLEAN($(OUT)*.gcda) CLEAN($(OUT)*.gcov)
clean: CLEAN($(OUT)lcov-coverage.info) CLEAN($(OUT)lcov-html)

clean:
	$(QUIET)# Always delete the containing directory last.
	$(call silent_rmdir,$(OUT))

FORCE: ;
# Empty rule for use when no special targets are needed, like large_tests
NONE:

.PHONY: clean NONE valgrind NONE
.DEFAULT_GOAL  :=  all
# Don't let make blow away "intermediates"
.PRECIOUS: %.pic.o %.pie.o %.a %.pic.a %.pie.a %.test

# Start accruing build info
OUT_DIRS = $(OUT)
LD_DIRS = $(OUT)
SRC_DIRS = $(SRC)

include $(wildcard $(OUT)*.d)
SUBMODULE_DIRS = $(wildcard $(SRC)/*/module.mk)
include $(SUBMODULE_DIRS)


else  ## In duplicate inclusions of common.mk

# Get the current inclusion directory without a trailing slash
MODULE := $(patsubst %/,%, \
           $(dir $(lastword $(filter-out %common.mk,$(MAKEFILE_LIST)))))
MODULE := $(subst $(SRC)/,,$(MODULE))
MODULE_NAME := $(subst /,_,$(MODULE))
#VPATH := $(MODULE):$(VPATH)


# Depth first
$(eval OUT_DIRS += $(OUT)$(MODULE))
$(eval SRC_DIRS += $(OUT)$(MODULE))
$(eval LD_DIRS := $(LD_DIRS):$(OUT)$(MODULE))

# Add the defaults from this dir to rm_clean
clean: CLEAN($(OUT)$(MODULE)/*.d) CLEAN($(OUT)$(MODULE)/*.o)
clean: CLEAN($(OUT)$(MODULE)/*.debug) CLEAN($(OUT)$(MODULE)/*.test)
clean: CLEAN($(OUT)$(MODULE)/*.depends)
clean: CLEAN($(OUT)$(MODULE)/*.gcno) CLEAN($(OUT)$(MODULE)/*.gcda)
clean: CLEAN($(OUT)$(MODULE)/*.gcov) CLEAN($(OUT)lcov-coverage.info)
clean: CLEAN($(OUT)lcov-html)

$(info + submodule: $(MODULE_NAME))
# We must eval otherwise they may be dropped.
MODULE_C_OBJECTS = $(patsubst $(SRC)/$(MODULE)/%.c,$(MODULE)/%.o,\
  $(wildcard $(SRC)/$(MODULE)/*.c))
$(eval $(MODULE_NAME)_C_OBJECTS ?= $(MODULE_C_OBJECTS))
MODULE_CXX_OBJECTS = $(patsubst $(SRC)/$(MODULE)/%.cc,$(MODULE)/%.o,\
  $(wildcard $(SRC)/$(MODULE)/*.cc))
$(eval $(MODULE_NAME)_CXX_OBJECTS ?= $(MODULE_CXX_OBJECTS))

# Note, $(MODULE) is implicit in the path to the %.c.
# See $(C_OBJECTS) for more details.
# Register rules for the module objects.
$(eval $(call add_object_rules,$(MODULE_C_OBJECTS),CC,c,CFLAGS,$(SRC)/))
$(eval $(call add_object_rules,$(MODULE_CXX_OBJECTS),CXX,cc,CXXFLAGS,$(SRC)/))

# Continue recursive inclusion of module.mk files
SUBMODULE_DIRS = $(wildcard $(SRC)/$(MODULE)/*/module.mk)
include $(wildcard $(OUT)$(MODULE)/*.d)
include $(SUBMODULE_DIRS)

endif
endif  ## pass-to-subcall wrapper for relocating the call directory<|MERGE_RESOLUTION|>--- conflicted
+++ resolved
@@ -323,17 +323,10 @@
 COMMON_CFLAGS := -Wall -Wunused -Wno-unused-parameter \
   -Wbool-operation -Wstring-compare -Wxor-used-as-pow \
   -Wint-in-bool-context -Wfree-nonheap-object \
-<<<<<<< HEAD
-  -Werror -Wformat=2 -fno-strict-aliasing \
-  $(SSP_CFLAGS) -O1
-CXXFLAGS += $(COMMON_CFLAGS) $(COMMON_CFLAGS-$(CXXDRIVER)) -std=gnu++20 \
-			-fvisibility-inlines-hidden
-=======
   -Werror -Wformat=2 -fno-strict-aliasing  \
   $(SSP_CFLAGS) -O1
 CXXFLAGS += $(COMMON_CFLAGS) $(COMMON_CFLAGS-$(CXXDRIVER)) -std=gnu++20 \
   -fvisibility-inlines-hidden
->>>>>>> 2381df82
 CFLAGS += $(COMMON_CFLAGS) $(COMMON_CFLAGS-$(CDRIVER)) -std=gnu17
 # We undefine _FORTIFY_SOURCE because some distros enable it by default in
 # their toolchains.  This makes the compiler issue warnings about redefines
