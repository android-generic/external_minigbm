--- conflicted
+++ resolved
@@ -54,12 +54,7 @@
 	drv_add_combinations(drv, texture_source_formats, ARRAY_SIZE(texture_source_formats),
 			     &LINEAR_METADATA, BO_USE_TEXTURE_MASK);
 
-<<<<<<< HEAD
-	drv_add_combination(drv, DRM_FORMAT_R8, &LINEAR_METADATA,
-			    BO_USE_SW_MASK | BO_USE_LINEAR | BO_USE_PROTECTED);
-=======
 	drv_add_combination(drv, DRM_FORMAT_R8, &LINEAR_METADATA, BO_USE_SW_MASK | BO_USE_LINEAR);
->>>>>>> f2f8c494
 
 	/* Android CTS tests require this. */
 	drv_add_combination(drv, DRM_FORMAT_BGR888, &LINEAR_METADATA, BO_USE_SW_MASK);
