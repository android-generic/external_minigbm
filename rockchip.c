--- conflicted
+++ resolved
@@ -88,28 +88,20 @@
 	drv_add_combinations(drv, texture_only_formats, ARRAY_SIZE(texture_only_formats), &metadata,
 			     BO_USE_TEXTURE_MASK);
 
-	/*
-	 * Chrome uses DMA-buf mmap to write to YV12 buffers, which are then accessed by the
-	 * Video Encoder Accelerator (VEA). It could also support NV12 potentially in the future.
-	 */
-	drv_modify_combination(drv, DRM_FORMAT_YVU420, &metadata, BO_USE_HW_VIDEO_ENCODER);
+	/* NV12 format for camera, display, decoding and encoding. */
 	/* Camera ISP supports only NV12 output. */
 	drv_modify_combination(drv, DRM_FORMAT_NV12, &metadata,
-			       BO_USE_CAMERA_READ | BO_USE_CAMERA_WRITE | BO_USE_HW_VIDEO_DECODER |
-				   BO_USE_HW_VIDEO_ENCODER | BO_USE_SCANOUT);
+			       BO_USE_CAMERA_READ | BO_USE_CAMERA_WRITE | BO_USE_SCANOUT |
+				   BO_USE_HW_VIDEO_DECODER | BO_USE_HW_VIDEO_ENCODER);
 
 	drv_modify_linear_combinations(drv);
 	/*
 	 * R8 format is used for Android's HAL_PIXEL_FORMAT_BLOB and is used for JPEG snapshots
-	 * from camera.
+	 * from camera and input/output from hardware decoder/encoder.
 	 */
 	drv_add_combination(drv, DRM_FORMAT_R8, &metadata,
 			    BO_USE_CAMERA_READ | BO_USE_CAMERA_WRITE | BO_USE_SW_MASK |
-<<<<<<< HEAD
-				BO_USE_LINEAR | BO_USE_PROTECTED);
-=======
 				BO_USE_LINEAR | BO_USE_HW_VIDEO_DECODER | BO_USE_HW_VIDEO_ENCODER);
->>>>>>> 21d6fa9f
 
 	return 0;
 }
