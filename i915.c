/*
 * Copyright 2014 The Chromium OS Authors. All rights reserved.
 * Use of this source code is governed by a BSD-style license that can be
 * found in the LICENSE file.
 */

#ifdef DRV_I915

#include <assert.h>
#include <errno.h>
#include <stdbool.h>
#include <stdio.h>
#include <string.h>
#include <sys/mman.h>
#include <unistd.h>
#include <xf86drm.h>

#include "drv_helpers.h"
#include "drv_priv.h"
#include "external/i915_drm.h"
#include "util.h"

#define I915_CACHELINE_SIZE 64
#define I915_CACHELINE_MASK (I915_CACHELINE_SIZE - 1)

/* Allow NV12 to be used with scanout usage, to support stagefright-plugins
 * buffer allocation. If the GPU does not support it, HWC will mark the buffer
 * as client-composed and it'll be handled by SurfaceFlinger/libEGL.
 */
#define I915_SCANOUT_Y_TILED

static const uint32_t scanout_render_formats[] = { DRM_FORMAT_ABGR2101010, DRM_FORMAT_ABGR8888,
						   DRM_FORMAT_ARGB2101010, DRM_FORMAT_ARGB8888,
						   DRM_FORMAT_RGB565,	   DRM_FORMAT_XBGR2101010,
						   DRM_FORMAT_XBGR8888,	   DRM_FORMAT_XRGB2101010,
						   DRM_FORMAT_XRGB8888 };

static const uint32_t render_formats[] = { DRM_FORMAT_ABGR16161616F };

static const uint32_t texture_only_formats[] = { DRM_FORMAT_R8, DRM_FORMAT_NV12, DRM_FORMAT_P010,
						 DRM_FORMAT_YVU420, DRM_FORMAT_YVU420_ANDROID };

static const uint64_t gen_modifier_order[] = { I915_FORMAT_MOD_Y_TILED_CCS, I915_FORMAT_MOD_Y_TILED,
					       I915_FORMAT_MOD_X_TILED, DRM_FORMAT_MOD_LINEAR };

static const uint64_t gen12_modifier_order[] = { I915_FORMAT_MOD_Y_TILED_GEN12_RC_CCS,
						 I915_FORMAT_MOD_Y_TILED, I915_FORMAT_MOD_X_TILED,
						 DRM_FORMAT_MOD_LINEAR };

static const uint64_t gen11_modifier_order[] = { I915_FORMAT_MOD_Y_TILED, I915_FORMAT_MOD_X_TILED,
						 DRM_FORMAT_MOD_LINEAR };

static const uint64_t xe_lpdp_modifier_order[] = { I915_FORMAT_MOD_4_TILED, I915_FORMAT_MOD_X_TILED,
						   DRM_FORMAT_MOD_LINEAR };

struct modifier_support_t {
	const uint64_t *order;
	uint32_t count;
};

struct i915_device {
	uint32_t graphics_version;
	int32_t has_llc;
	int32_t has_hw_protection;
	struct modifier_support_t modifier;
	int device_id;
	bool is_xelpd;
	/*TODO : cleanup is_mtl to avoid adding variables for every new platforms */
	bool is_mtl;
	int32_t num_fences_avail;
	bool has_mmap_offset;
};

static void i915_info_from_device_id(struct i915_device *i915)
{
	const uint16_t gen3_ids[] = { 0x2582, 0x2592, 0x2772, 0x27A2, 0x27AE,
				      0x29C2, 0x29B2, 0x29D2, 0xA001, 0xA011 };
	const uint16_t gen4_ids[] = { 0x29A2, 0x2992, 0x2982, 0x2972, 0x2A02, 0x2A12, 0x2A42,
				      0x2E02, 0x2E12, 0x2E22, 0x2E32, 0x2E42, 0x2E92 };
	const uint16_t gen5_ids[] = { 0x0042, 0x0046 };
	const uint16_t gen6_ids[] = { 0x0102, 0x0112, 0x0122, 0x0106, 0x0116, 0x0126, 0x010A };
	const uint16_t gen7_ids[] = {
		0x0152, 0x0162, 0x0156, 0x0166, 0x015a, 0x016a, 0x0402, 0x0412, 0x0422,
		0x0406, 0x0416, 0x0426, 0x040A, 0x041A, 0x042A, 0x040B, 0x041B, 0x042B,
		0x040E, 0x041E, 0x042E, 0x0C02, 0x0C12, 0x0C22, 0x0C06, 0x0C16, 0x0C26,
		0x0C0A, 0x0C1A, 0x0C2A, 0x0C0B, 0x0C1B, 0x0C2B, 0x0C0E, 0x0C1E, 0x0C2E,
		0x0A02, 0x0A12, 0x0A22, 0x0A06, 0x0A16, 0x0A26, 0x0A0A, 0x0A1A, 0x0A2A,
		0x0A0B, 0x0A1B, 0x0A2B, 0x0A0E, 0x0A1E, 0x0A2E, 0x0D02, 0x0D12, 0x0D22,
		0x0D06, 0x0D16, 0x0D26, 0x0D0A, 0x0D1A, 0x0D2A, 0x0D0B, 0x0D1B, 0x0D2B,
		0x0D0E, 0x0D1E, 0x0D2E, 0x0F31, 0x0F32, 0x0F33, 0x0157, 0x0155
	};
	const uint16_t gen8_ids[] = { 0x22B0, 0x22B1, 0x22B2, 0x22B3, 0x1602, 0x1606,
				      0x160A, 0x160B, 0x160D, 0x160E, 0x1612, 0x1616,
				      0x161A, 0x161B, 0x161D, 0x161E, 0x1622, 0x1626,
				      0x162A, 0x162B, 0x162D, 0x162E };
	const uint16_t gen9_ids[] = {
		0x1902, 0x1906, 0x190A, 0x190B, 0x190E, 0x1912, 0x1913, 0x1915, 0x1916, 0x1917,
		0x191A, 0x191B, 0x191D, 0x191E, 0x1921, 0x1923, 0x1926, 0x1927, 0x192A, 0x192B,
		0x192D, 0x1932, 0x193A, 0x193B, 0x193D, 0x0A84, 0x1A84, 0x1A85, 0x5A84, 0x5A85,
		0x3184, 0x3185, 0x5902, 0x5906, 0x590A, 0x5908, 0x590B, 0x590E, 0x5913, 0x5915,
		0x5917, 0x5912, 0x5916, 0x591A, 0x591B, 0x591D, 0x591E, 0x5921, 0x5923, 0x5926,
		0x5927, 0x593B, 0x591C, 0x87C0, 0x87CA, 0x3E90, 0x3E93, 0x3E99, 0x3E9C, 0x3E91,
		0x3E92, 0x3E96, 0x3E98, 0x3E9A, 0x3E9B, 0x3E94, 0x3EA9, 0x3EA5, 0x3EA6, 0x3EA7,
		0x3EA8, 0x3EA1, 0x3EA4, 0x3EA0, 0x3EA3, 0x3EA2, 0x9B21, 0x9BA0, 0x9BA2, 0x9BA4,
		0x9BA5, 0x9BA8, 0x9BAA, 0x9BAB, 0x9BAC, 0x9B41, 0x9BC0, 0x9BC2, 0x9BC4, 0x9BC5,
		0x9BC6, 0x9BC8, 0x9BCA, 0x9BCB, 0x9BCC, 0x9BE6, 0x9BF6
	};
	const uint16_t gen11_ids[] = { 0x8A50, 0x8A51, 0x8A52, 0x8A53, 0x8A54, 0x8A56, 0x8A57,
				       0x8A58, 0x8A59, 0x8A5A, 0x8A5B, 0x8A5C, 0x8A5D, 0x8A71,
				       0x4500, 0x4541, 0x4551, 0x4555, 0x4557, 0x4571, 0x4E51,
				       0x4E55, 0x4E57, 0x4E61, 0x4E71 };
	const uint16_t gen12_ids[] = {
		0x4c8a, 0x4c8b, 0x4c8c, 0x4c90, 0x4c9a, 0x4680, 0x4681, 0x4682, 0x4683, 0x4688,
		0x4689, 0x4690, 0x4691, 0x4692, 0x4693, 0x4698, 0x4699, 0x4626, 0x4628, 0x462a,
		0x46a0, 0x46a1, 0x46a2, 0x46a3, 0x46a6, 0x46a8, 0x46aa, 0x46b0, 0x46b1, 0x46b2,
		0x46b3, 0x46c0, 0x46c1, 0x46c2, 0x46c3, 0x9A40, 0x9A49, 0x9A59, 0x9A60, 0x9A68,
		0x9A70, 0x9A78, 0x9AC0, 0x9AC9, 0x9AD9, 0x9AF8, 0x4905, 0x4906, 0x4907, 0x4908
	};
	const uint16_t adlp_ids[] = { 0x46A0, 0x46A1, 0x46A2, 0x46A3, 0x46A6, 0x46A8, 0x46AA,
				      0x462A, 0x4626, 0x4628, 0x46B0, 0x46B1, 0x46B2, 0x46B3,
				      0x46C0, 0x46C1, 0x46C2, 0x46C3, 0x46D0, 0x46D1, 0x46D2 };

	const uint16_t rplp_ids[] = { 0xA720, 0xA721, 0xA7A0, 0xA7A1, 0xA7A8, 0xA7A9 };

	const uint16_t mtl_ids[] = { 0x7D40, 0x7D60, 0x7D45, 0x7D55, 0x7DD5 };

	unsigned i;
	i915->graphics_version = 4;
	i915->is_xelpd = false;
	i915->is_mtl = false;

	for (i = 0; i < ARRAY_SIZE(gen3_ids); i++)
		if (gen3_ids[i] == i915->device_id)
			i915->graphics_version = 3;

	/* Gen 4 */
	for (i = 0; i < ARRAY_SIZE(gen4_ids); i++)
		if (gen4_ids[i] == i915->device_id)
			i915->graphics_version = 4;

	/* Gen 5 */
	for (i = 0; i < ARRAY_SIZE(gen5_ids); i++)
		if (gen5_ids[i] == i915->device_id)
			i915->graphics_version = 5;

	/* Gen 6 */
	for (i = 0; i < ARRAY_SIZE(gen6_ids); i++)
		if (gen6_ids[i] == i915->device_id)
			i915->graphics_version = 6;

	/* Gen 7 */
	for (i = 0; i < ARRAY_SIZE(gen7_ids); i++)
		if (gen7_ids[i] == i915->device_id)
			i915->graphics_version = 7;

	/* Gen 8 */
	for (i = 0; i < ARRAY_SIZE(gen8_ids); i++)
		if (gen8_ids[i] == i915->device_id)
			i915->graphics_version = 8;

	/* Gen 9 */
	for (i = 0; i < ARRAY_SIZE(gen9_ids); i++)
		if (gen9_ids[i] == i915->device_id)
			i915->graphics_version = 9;

	/* Gen 11 */
	for (i = 0; i < ARRAY_SIZE(gen11_ids); i++)
		if (gen11_ids[i] == i915->device_id)
			i915->graphics_version = 11;

	/* Gen 12 */
	for (i = 0; i < ARRAY_SIZE(gen12_ids); i++)
		if (gen12_ids[i] == i915->device_id)
			i915->graphics_version = 12;

	for (i = 0; i < ARRAY_SIZE(adlp_ids); i++)
		if (adlp_ids[i] == i915->device_id) {
			i915->is_xelpd = true;
			i915->graphics_version = 12;
		}

	for (i = 0; i < ARRAY_SIZE(rplp_ids); i++)
		if (rplp_ids[i] == i915->device_id) {
			i915->is_xelpd = true;
			i915->graphics_version = 12;
		}

	for (i = 0; i < ARRAY_SIZE(mtl_ids); i++)
		if (mtl_ids[i] == i915->device_id) {
			i915->graphics_version = 12;
			i915->is_mtl = true;
		}
}

static void i915_get_modifier_order(struct i915_device *i915)
{
	if (i915->is_mtl) {
		i915->modifier.order = xe_lpdp_modifier_order;
		i915->modifier.count = ARRAY_SIZE(xe_lpdp_modifier_order);
	} else if (i915->graphics_version == 12) {
		i915->modifier.order = gen12_modifier_order;
		i915->modifier.count = ARRAY_SIZE(gen12_modifier_order);
	} else if (i915->graphics_version == 11) {
		i915->modifier.order = gen11_modifier_order;
		i915->modifier.count = ARRAY_SIZE(gen11_modifier_order);
	} else {
		i915->modifier.order = gen_modifier_order;
		i915->modifier.count = ARRAY_SIZE(gen_modifier_order);
	}
}

static uint64_t unset_flags(uint64_t current_flags, uint64_t mask)
{
	uint64_t value = current_flags & ~mask;
	return value;
}

static int i915_add_combinations(struct driver *drv)
{
	struct i915_device *i915 = drv->priv;

	const uint64_t scanout_and_render = BO_USE_RENDER_MASK | BO_USE_SCANOUT;
	const uint64_t render = BO_USE_RENDER_MASK;
	const uint64_t texture_only = BO_USE_TEXTURE_MASK;
	// HW protected buffers also need to be scanned out.
	const uint64_t hw_protected =
	    i915->has_hw_protection ? (BO_USE_PROTECTED | BO_USE_SCANOUT) : 0;

	const uint64_t linear_mask = BO_USE_RENDERSCRIPT | BO_USE_LINEAR | BO_USE_SW_READ_OFTEN |
				     BO_USE_SW_WRITE_OFTEN | BO_USE_SW_READ_RARELY |
				     BO_USE_SW_WRITE_RARELY;

	struct format_metadata metadata_linear = { .tiling = I915_TILING_NONE,
						   .priority = 1,
						   .modifier = DRM_FORMAT_MOD_LINEAR };

	drv_add_combinations(drv, scanout_render_formats, ARRAY_SIZE(scanout_render_formats),
			     &metadata_linear, scanout_and_render);

	drv_add_combinations(drv, render_formats, ARRAY_SIZE(render_formats), &metadata_linear,
			     render);

	drv_add_combinations(drv, texture_only_formats, ARRAY_SIZE(texture_only_formats),
			     &metadata_linear, texture_only);

	drv_modify_linear_combinations(drv);

	/* NV12 format for camera, display, decoding and encoding. */
	/* IPU3 camera ISP supports only NV12 output. */
	drv_modify_combination(drv, DRM_FORMAT_NV12, &metadata_linear,
			       BO_USE_CAMERA_READ | BO_USE_CAMERA_WRITE | BO_USE_SCANOUT |
				   BO_USE_HW_VIDEO_DECODER | BO_USE_HW_VIDEO_ENCODER |
				   hw_protected);

<<<<<<< HEAD
	/* YVU420_ANDROID format for camera, display, decoding and encoding (needed for camera on Android 12). */
	drv_modify_combination(drv, DRM_FORMAT_YVU420_ANDROID, &metadata_linear,
			       BO_USE_CAMERA_READ | BO_USE_CAMERA_WRITE | BO_USE_SCANOUT |
				   BO_USE_HW_VIDEO_DECODER | BO_USE_HW_VIDEO_ENCODER |
				   hw_protected);
=======
	/* P010 linear can be used for scanout too. */
	drv_modify_combination(drv, DRM_FORMAT_P010, &metadata_linear, BO_USE_SCANOUT);
>>>>>>> b20510ae

	/* Android CTS tests require this. */
	drv_add_combination(drv, DRM_FORMAT_BGR888, &metadata_linear, BO_USE_SW_MASK);

	/*
	 * R8 format is used for Android's HAL_PIXEL_FORMAT_BLOB and is used for JPEG snapshots
	 * from camera and input/output from hardware decoder/encoder.
	 */
	drv_modify_combination(drv, DRM_FORMAT_R8, &metadata_linear,
			       BO_USE_CAMERA_READ | BO_USE_CAMERA_WRITE | BO_USE_HW_VIDEO_DECODER |
				   BO_USE_HW_VIDEO_ENCODER | BO_USE_GPU_DATA_BUFFER |
				   BO_USE_SENSOR_DIRECT_DATA);

	const uint64_t render_not_linear = unset_flags(render, linear_mask);
	const uint64_t scanout_and_render_not_linear = render_not_linear | BO_USE_SCANOUT;

	struct format_metadata metadata_x_tiled = { .tiling = I915_TILING_X,
						    .priority = 2,
						    .modifier = I915_FORMAT_MOD_X_TILED };

	drv_add_combinations(drv, render_formats, ARRAY_SIZE(render_formats), &metadata_x_tiled,
			     render_not_linear);
	drv_add_combinations(drv, scanout_render_formats, ARRAY_SIZE(scanout_render_formats),
			     &metadata_x_tiled, scanout_and_render_not_linear);

	if (i915->is_mtl) {
		struct format_metadata metadata_4_tiled = { .tiling = I915_TILING_4,
							    .priority = 3,
							    .modifier = I915_FORMAT_MOD_4_TILED };
/* Support tile4 NV12 and P010 for libva */
#ifdef I915_SCANOUT_4_TILED
		const uint64_t nv12_usage =
		    BO_USE_TEXTURE | BO_USE_HW_VIDEO_DECODER | BO_USE_SCANOUT | hw_protected;
		const uint64_t p010_usage =
		    BO_USE_TEXTURE | BO_USE_HW_VIDEO_DECODER | hw_protected | BO_USE_SCANOUT;
#else
		const uint64_t nv12_usage = BO_USE_TEXTURE | BO_USE_HW_VIDEO_DECODER;
		const uint64_t p010_usage = nv12_usage;
#endif
		drv_add_combination(drv, DRM_FORMAT_NV12, &metadata_4_tiled, nv12_usage);
		drv_add_combination(drv, DRM_FORMAT_P010, &metadata_4_tiled, p010_usage);
		drv_add_combinations(drv, render_formats, ARRAY_SIZE(render_formats),
				     &metadata_4_tiled, render_not_linear);
		drv_add_combinations(drv, scanout_render_formats,
				     ARRAY_SIZE(scanout_render_formats), &metadata_4_tiled,
				     scanout_and_render_not_linear);
	} else {
		struct format_metadata metadata_y_tiled = { .tiling = I915_TILING_Y,
							    .priority = 3,
							    .modifier = I915_FORMAT_MOD_Y_TILED };
/* Support y-tiled NV12 and P010 for libva */
#ifdef I915_SCANOUT_Y_TILED
		const uint64_t nv12_usage =
		    BO_USE_TEXTURE | BO_USE_HW_VIDEO_DECODER | BO_USE_SCANOUT | hw_protected;
		const uint64_t p010_usage = BO_USE_TEXTURE | BO_USE_HW_VIDEO_DECODER |
					    hw_protected |
					    (i915->graphics_version >= 11 ? BO_USE_SCANOUT : 0);
#else
		const uint64_t nv12_usage = BO_USE_TEXTURE | BO_USE_HW_VIDEO_DECODER;
		const uint64_t p010_usage = nv12_usage;
#endif
		drv_add_combination(drv, DRM_FORMAT_NV12, &metadata_y_tiled, nv12_usage);
		drv_add_combination(drv, DRM_FORMAT_P010, &metadata_y_tiled, p010_usage);
		drv_add_combinations(drv, render_formats, ARRAY_SIZE(render_formats),
				     &metadata_y_tiled, render_not_linear);
		/* Y-tiled scanout isn't available on old platforms so we add
		 * |scanout_render_formats| without that USE flag.
		 */
		drv_add_combinations(drv, scanout_render_formats,
				     ARRAY_SIZE(scanout_render_formats), &metadata_y_tiled,
				     render_not_linear);
	}
	return 0;
}

static int i915_align_dimensions(struct bo *bo, uint32_t format, uint32_t tiling, uint32_t *stride,
				 uint32_t *aligned_height)
{
	struct i915_device *i915 = bo->drv->priv;
	uint32_t horizontal_alignment;
	uint32_t vertical_alignment;

	switch (tiling) {
	default:
	case I915_TILING_NONE:
		/*
		 * The Intel GPU doesn't need any alignment in linear mode,
		 * but libva requires the allocation stride to be aligned to
		 * 16 bytes and height to 4 rows. Further, we round up the
		 * horizontal alignment so that row start on a cache line (64
		 * bytes).
		 */
#ifdef LINEAR_ALIGN_256
		/*
		 * If we want to import these buffers to amdgpu they need to
		 * their match LINEAR_ALIGNED requirement of 256 byte alignement.
		 */
		horizontal_alignment = 256;
#else
		horizontal_alignment = 64;
#endif
		/*
		 * For R8 and height=1, we assume the surface will be used as a linear buffer blob
		 * (such as VkBuffer). The hardware allows vertical_alignment=1 only for non-tiled
		 * 1D surfaces, which covers the VkBuffer case. However, if the app uses the surface
		 * as a 2D image with height=1, then this code is buggy. For 2D images, the hardware
		 * requires a vertical_alignment >= 4, and underallocating with vertical_alignment=1
		 * will cause the GPU to read out-of-bounds.
		 *
		 * TODO: add a new DRM_FORMAT_BLOB format for this case, or further tighten up the
		 * constraints with GPU_DATA_BUFFER usage when the guest has migrated to use
		 * virtgpu_cross_domain backend which passes that flag through.
		 */
		if (format == DRM_FORMAT_R8 && *aligned_height == 1) {
			vertical_alignment = 1;
		} else {
			vertical_alignment = 4;
		}

		break;

	case I915_TILING_X:
		horizontal_alignment = 512;
		vertical_alignment = 8;
		break;

	case I915_TILING_Y:
	case I915_TILING_4:
		if (i915->graphics_version == 3) {
			horizontal_alignment = 512;
			vertical_alignment = 8;
		} else {
			horizontal_alignment = 128;
			vertical_alignment = 32;
		}
		break;
	}

	*aligned_height = ALIGN(*aligned_height, vertical_alignment);
	if (i915->graphics_version > 3) {
		*stride = ALIGN(*stride, horizontal_alignment);
	} else {
		while (*stride > horizontal_alignment)
			horizontal_alignment <<= 1;

		*stride = horizontal_alignment;
	}

	if (i915->graphics_version <= 3 && *stride > 8192)
		return -EINVAL;

	return 0;
}

static void i915_clflush(void *start, size_t size)
{
	void *p = (void *)(((uintptr_t)start) & ~I915_CACHELINE_MASK);
	void *end = (void *)((uintptr_t)start + size);

	__builtin_ia32_mfence();
	while (p < end) {
#if defined(__CLFLUSHOPT__)
		__builtin_ia32_clflushopt(p);
#else
		__builtin_ia32_clflush(p);
#endif
		p = (void *)((uintptr_t)p + I915_CACHELINE_SIZE);
	}
	__builtin_ia32_mfence();
}

static int i915_init(struct driver *drv)
{
	int ret, val;
	struct i915_device *i915;
	drm_i915_getparam_t get_param = { 0 };

	i915 = calloc(1, sizeof(*i915));
	if (!i915)
		return -ENOMEM;

	get_param.param = I915_PARAM_CHIPSET_ID;
	get_param.value = &(i915->device_id);
	ret = drmIoctl(drv->fd, DRM_IOCTL_I915_GETPARAM, &get_param);
	if (ret) {
		drv_loge("Failed to get I915_PARAM_CHIPSET_ID\n");
		free(i915);
		return -EINVAL;
	}
	/* must call before i915->graphics_version is used anywhere else */
	i915_info_from_device_id(i915);

	i915_get_modifier_order(i915);

	memset(&get_param, 0, sizeof(get_param));
	get_param.param = I915_PARAM_HAS_LLC;
	get_param.value = &i915->has_llc;
	ret = drmIoctl(drv->fd, DRM_IOCTL_I915_GETPARAM, &get_param);
	if (ret) {
		drv_loge("Failed to get I915_PARAM_HAS_LLC\n");
		free(i915);
		return -EINVAL;
	}

	memset(&get_param, 0, sizeof(get_param));
	get_param.param = I915_PARAM_NUM_FENCES_AVAIL;
	get_param.value = &i915->num_fences_avail;
	ret = drmIoctl(drv->fd, DRM_IOCTL_I915_GETPARAM, &get_param);
	if (ret) {
		drv_loge("Failed to get I915_PARAM_NUM_FENCES_AVAIL\n");
		free(i915);
		return -EINVAL;
	}

	memset(&get_param, 0, sizeof(get_param));
	get_param.param = I915_PARAM_MMAP_GTT_VERSION;
	get_param.value = &val;

	ret = drmIoctl(drv->fd, DRM_IOCTL_I915_GETPARAM, &get_param);
	if (ret) {
		drv_loge("Failed to get I915_PARAM_MMAP_GTT_VERSION\n");
		free(i915);
		return -EINVAL;
	}
	i915->has_mmap_offset = (val >= 4);

	if (i915->graphics_version >= 12)
		i915->has_hw_protection = 1;

	drv->priv = i915;
	return i915_add_combinations(drv);
}

/*
 * Returns true if the height of a buffer of the given format should be aligned
 * to the largest coded unit (LCU) assuming that it will be used for video. This
 * is based on gmmlib's GmmIsYUVFormatLCUAligned().
 */
static bool i915_format_needs_LCU_alignment(uint32_t format, size_t plane,
					    const struct i915_device *i915)
{
	switch (format) {
	case DRM_FORMAT_NV12:
	case DRM_FORMAT_P010:
	case DRM_FORMAT_P016:
		return (i915->graphics_version == 11 || i915->graphics_version == 12) && plane == 1;
	}
	return false;
}

static int i915_bo_from_format(struct bo *bo, uint32_t width, uint32_t height, uint32_t format)
{
	uint32_t offset;
	size_t plane;
	int ret, pagesize;
	struct i915_device *i915 = bo->drv->priv;

	offset = 0;
	pagesize = getpagesize();

	for (plane = 0; plane < drv_num_planes_from_format(format); plane++) {
		uint32_t stride = drv_stride_from_format(format, width, plane);
		uint32_t plane_height = drv_height_from_format(format, height, plane);

		if (bo->meta.tiling != I915_TILING_NONE)
			assert(IS_ALIGNED(offset, pagesize));

		ret = i915_align_dimensions(bo, format, bo->meta.tiling, &stride, &plane_height);
		if (ret)
			return ret;

		if (i915_format_needs_LCU_alignment(format, plane, i915)) {
			/*
			 * Align the height of the V plane for certain formats to the
			 * largest coded unit (assuming that this BO may be used for video)
			 * to be consistent with gmmlib.
			 */
			plane_height = ALIGN(plane_height, 64);
		}

		bo->meta.strides[plane] = stride;
		bo->meta.sizes[plane] = stride * plane_height;
		bo->meta.offsets[plane] = offset;
		offset += bo->meta.sizes[plane];
	}

	bo->meta.total_size = ALIGN(offset, pagesize);

	return 0;
}

static size_t i915_num_planes_from_modifier(struct driver *drv, uint32_t format, uint64_t modifier)
{
	size_t num_planes = drv_num_planes_from_format(format);
	if (modifier == I915_FORMAT_MOD_Y_TILED_CCS ||
	    modifier == I915_FORMAT_MOD_Y_TILED_GEN12_RC_CCS) {
		assert(num_planes == 1);
		return 2;
	}

	return num_planes;
}

static int i915_bo_compute_metadata(struct bo *bo, uint32_t width, uint32_t height, uint32_t format,
				    uint64_t use_flags, const uint64_t *modifiers, uint32_t count)
{
	uint64_t modifier;
	struct i915_device *i915 = bo->drv->priv;
	bool huge_bo = (i915->graphics_version < 11) && (width > 4096);

	if (modifiers) {
		modifier =
		    drv_pick_modifier(modifiers, count, i915->modifier.order, i915->modifier.count);
	} else {
		struct combination *combo = drv_get_combination(bo->drv, format, use_flags);
		if (!combo)
			return -EINVAL;
		modifier = combo->metadata.modifier;
	}

	/*
	 * i915 only supports linear/x-tiled above 4096 wide on Gen9/Gen10 GPU.
	 * VAAPI decode in NV12 Y tiled format so skip modifier change for NV12/P010 huge bo.
	 */
	if (huge_bo && format != DRM_FORMAT_NV12 && format != DRM_FORMAT_P010 &&
	    modifier != I915_FORMAT_MOD_X_TILED && modifier != DRM_FORMAT_MOD_LINEAR) {
		uint32_t i;
		for (i = 0; modifiers && i < count; i++) {
			if (modifiers[i] == I915_FORMAT_MOD_X_TILED)
				break;
		}
		if (i == count)
			modifier = DRM_FORMAT_MOD_LINEAR;
		else
			modifier = I915_FORMAT_MOD_X_TILED;
	}

	/*
	 * Skip I915_FORMAT_MOD_Y_TILED_CCS modifier if compression is disabled
	 * Pick y tiled modifier if it has been passed in, otherwise use linear
	 */
	if (!bo->drv->compression && modifier == I915_FORMAT_MOD_Y_TILED_CCS) {
		uint32_t i;
		for (i = 0; modifiers && i < count; i++) {
			if (modifiers[i] == I915_FORMAT_MOD_Y_TILED)
				break;
		}
		if (i == count)
			modifier = DRM_FORMAT_MOD_LINEAR;
		else
			modifier = I915_FORMAT_MOD_Y_TILED;
	}

	/* Prevent gen 8 and earlier from trying to use a tiling modifier */
	if (i915->graphics_version <= 8 && format == DRM_FORMAT_ARGB8888) {
		modifier = DRM_FORMAT_MOD_LINEAR;
	}

	switch (modifier) {
	case DRM_FORMAT_MOD_LINEAR:
		bo->meta.tiling = I915_TILING_NONE;
		break;
	case I915_FORMAT_MOD_X_TILED:
		bo->meta.tiling = I915_TILING_X;
		break;
	case I915_FORMAT_MOD_Y_TILED:
	case I915_FORMAT_MOD_Y_TILED_CCS:
	/* For now support only I915_TILING_Y as this works with all
	 * IPs(render/media/display)
	 */
	case I915_FORMAT_MOD_Y_TILED_GEN12_RC_CCS:
		bo->meta.tiling = I915_TILING_Y;
		break;
	case I915_FORMAT_MOD_4_TILED:
		bo->meta.tiling = I915_TILING_4;
		break;
	}

	bo->meta.format_modifier = modifier;

	if (format == DRM_FORMAT_YVU420_ANDROID) {
		/*
		 * We only need to be able to use this as a linear texture,
		 * which doesn't put any HW restrictions on how we lay it
		 * out. The Android format does require the stride to be a
		 * multiple of 16 and expects the Cr and Cb stride to be
		 * ALIGN(Y_stride / 2, 16), which we can make happen by
		 * aligning to 32 bytes here.
		 */
		uint32_t stride = ALIGN(width, 32);
		return drv_bo_from_format(bo, stride, 1, height, format);
	} else if (modifier == I915_FORMAT_MOD_Y_TILED_CCS) {
		/*
		 * For compressed surfaces, we need a color control surface
		 * (CCS). Color compression is only supported for Y tiled
		 * surfaces, and for each 32x16 tiles in the main surface we
		 * need a tile in the control surface.  Y tiles are 128 bytes
		 * wide and 32 lines tall and we use that to first compute the
		 * width and height in tiles of the main surface. stride and
		 * height are already multiples of 128 and 32, respectively:
		 */
		uint32_t stride = drv_stride_from_format(format, width, 0);
		uint32_t width_in_tiles = DIV_ROUND_UP(stride, 128);
		uint32_t height_in_tiles = DIV_ROUND_UP(height, 32);
		uint32_t size = width_in_tiles * height_in_tiles * 4096;
		uint32_t offset = 0;

		bo->meta.strides[0] = width_in_tiles * 128;
		bo->meta.sizes[0] = size;
		bo->meta.offsets[0] = offset;
		offset += size;

		/*
		 * Now, compute the width and height in tiles of the control
		 * surface by dividing and rounding up.
		 */
		uint32_t ccs_width_in_tiles = DIV_ROUND_UP(width_in_tiles, 32);
		uint32_t ccs_height_in_tiles = DIV_ROUND_UP(height_in_tiles, 16);
		uint32_t ccs_size = ccs_width_in_tiles * ccs_height_in_tiles * 4096;

		/*
		 * With stride and height aligned to y tiles, offset is
		 * already a multiple of 4096, which is the required alignment
		 * of the CCS.
		 */
		bo->meta.strides[1] = ccs_width_in_tiles * 128;
		bo->meta.sizes[1] = ccs_size;
		bo->meta.offsets[1] = offset;
		offset += ccs_size;

		bo->meta.num_planes = i915_num_planes_from_modifier(bo->drv, format, modifier);
		bo->meta.total_size = offset;
	} else if (modifier == I915_FORMAT_MOD_Y_TILED_GEN12_RC_CCS) {

		/*
		 * considering only 128 byte compression and one cache line of
		 * aux buffer(64B) contains compression status of 4-Y tiles.
		 * Which is 4 * (128B * 32L).
		 * line stride(bytes) is 4 * 128B
		 * and tile stride(lines) is 32L
		 */
		uint32_t stride = ALIGN(drv_stride_from_format(format, width, 0), 512);

		height = ALIGN(drv_height_from_format(format, height, 0), 32);

		if (i915->is_xelpd && (stride > 1)) {
			stride = 1 << (32 - __builtin_clz(stride - 1));
			height = ALIGN(drv_height_from_format(format, height, 0), 128);
		}

		bo->meta.strides[0] = stride;
		/* size calculation and alignment are 64KB aligned
		 * size as per spec
		 */
		bo->meta.sizes[0] = ALIGN(stride * height, 65536);
		bo->meta.offsets[0] = 0;

		/* Aux buffer is linear and page aligned. It is placed after
		 * other planes and aligned to main buffer stride.
		 */
		bo->meta.strides[1] = bo->meta.strides[0] / 8;
		/* Aligned to page size */
		bo->meta.sizes[1] = ALIGN(bo->meta.sizes[0] / 256, getpagesize());
		bo->meta.offsets[1] = bo->meta.sizes[0];
		/* Total number of planes & sizes */
		bo->meta.num_planes = i915_num_planes_from_modifier(bo->drv, format, modifier);
		bo->meta.total_size = bo->meta.sizes[0] + bo->meta.sizes[1];
	} else {
		return i915_bo_from_format(bo, width, height, format);
	}
	return 0;
}

static int i915_bo_create_from_metadata(struct bo *bo)
{
	int ret;
	uint32_t gem_handle;
	struct drm_i915_gem_set_tiling gem_set_tiling = { 0 };
	struct i915_device *i915 = bo->drv->priv;

	if (i915->has_hw_protection && (bo->meta.use_flags & BO_USE_PROTECTED)) {
		struct drm_i915_gem_create_ext_protected_content protected_content = {
			.base = { .name = I915_GEM_CREATE_EXT_PROTECTED_CONTENT },
			.flags = 0,
		};

		struct drm_i915_gem_create_ext create_ext = {
			.size = bo->meta.total_size,
			.extensions = (uintptr_t)&protected_content,
		};

		ret = drmIoctl(bo->drv->fd, DRM_IOCTL_I915_GEM_CREATE_EXT, &create_ext);
		if (ret) {
			drv_loge("DRM_IOCTL_I915_GEM_CREATE_EXT failed (size=%llu) (ret=%d) \n",
				 create_ext.size, ret);
			return -errno;
		}

		gem_handle = create_ext.handle;
	} else {
		struct drm_i915_gem_create gem_create = { 0 };
		gem_create.size = bo->meta.total_size;
		ret = drmIoctl(bo->drv->fd, DRM_IOCTL_I915_GEM_CREATE, &gem_create);
		if (ret) {
			drv_loge("DRM_IOCTL_I915_GEM_CREATE failed (size=%llu)\n", gem_create.size);
			return -errno;
		}

		gem_handle = gem_create.handle;
	}

	bo->handle.u32 = gem_handle;

	/* Set/Get tiling ioctl not supported  based on fence availability
	   Refer : "https://patchwork.freedesktop.org/patch/325343/"
	 */
	if (i915->num_fences_avail) {
		gem_set_tiling.handle = bo->handle.u32;
		gem_set_tiling.tiling_mode = bo->meta.tiling;
		gem_set_tiling.stride = bo->meta.strides[0];

        /* Mesa/crocus driver has trouble dealing with Y-tiled buffer with tiling set in
         * the kernel as well as in metadata. A (hopefully) temporary hack is not to set
         * tiling in the kernel.
         *
         * Ref: https://gitlab.freedesktop.org/mesa/mesa/-/issues/7469
         */
	if (gem_set_tiling.tiling_mode == I915_TILING_Y) {
	    gem_set_tiling.tiling_mode = I915_TILING_NONE;
	}
		ret = drmIoctl(bo->drv->fd, DRM_IOCTL_I915_GEM_SET_TILING, &gem_set_tiling);
		if (ret) {
			struct drm_gem_close gem_close = { 0 };
			gem_close.handle = bo->handle.u32;
			drmIoctl(bo->drv->fd, DRM_IOCTL_GEM_CLOSE, &gem_close);

			drv_loge("DRM_IOCTL_I915_GEM_SET_TILING failed with %d\n", errno);
			return -errno;
		}
	}
	return 0;
}

static void i915_close(struct driver *drv)
{
	free(drv->priv);
	drv->priv = NULL;
}

static int i915_bo_import(struct bo *bo, struct drv_import_fd_data *data)
{
	int ret;
	struct drm_i915_gem_get_tiling gem_get_tiling = { 0 };
	struct i915_device *i915 = bo->drv->priv;

	bo->meta.num_planes =
	    i915_num_planes_from_modifier(bo->drv, data->format, data->format_modifier);

	ret = drv_prime_bo_import(bo, data);
	if (ret)
		return ret;

	/* Set/Get tiling ioctl not supported  based on fence availability
	   Refer : "https://patchwork.freedesktop.org/patch/325343/"
	 */
	if (i915->num_fences_avail) {
		/* TODO(gsingh): export modifiers and get rid of backdoor tiling. */
		gem_get_tiling.handle = bo->handle.u32;

		ret = drmIoctl(bo->drv->fd, DRM_IOCTL_I915_GEM_GET_TILING, &gem_get_tiling);
		if (ret) {
			drv_gem_bo_destroy(bo);
			drv_loge("DRM_IOCTL_I915_GEM_GET_TILING failed.\n");
			return ret;
		}
		bo->meta.tiling = gem_get_tiling.tiling_mode;
	}
	return 0;
}

static void *i915_bo_map(struct bo *bo, struct vma *vma, uint32_t map_flags)
{
	int ret;
	void *addr = MAP_FAILED;
	struct i915_device *i915 = bo->drv->priv;

	if ((bo->meta.format_modifier == I915_FORMAT_MOD_Y_TILED_CCS) ||
	    (bo->meta.format_modifier == I915_FORMAT_MOD_Y_TILED_GEN12_RC_CCS) ||
	    (bo->meta.format_modifier == I915_FORMAT_MOD_4_TILED))
		return MAP_FAILED;

	if (bo->meta.tiling == I915_TILING_NONE) {
		if (i915->has_mmap_offset) {
			struct drm_i915_gem_mmap_offset gem_map = { 0 };
			gem_map.handle = bo->handle.u32;
			gem_map.flags = I915_MMAP_OFFSET_WB;

			/* Get the fake offset back */
			ret = drmIoctl(bo->drv->fd, DRM_IOCTL_I915_GEM_MMAP_OFFSET, &gem_map);
			if (ret == 0)
				addr = mmap(0, bo->meta.total_size, drv_get_prot(map_flags),
					    MAP_SHARED, bo->drv->fd, gem_map.offset);
		} else {
			struct drm_i915_gem_mmap gem_map = { 0 };
			/* TODO(b/118799155): We don't seem to have a good way to
			 * detect the use cases for which WC mapping is really needed.
			 * The current heuristic seems overly coarse and may be slowing
			 * down some other use cases unnecessarily.
			 *
			 * For now, care must be taken not to use WC mappings for
			 * Renderscript and camera use cases, as they're
			 * performance-sensitive. */
			if ((bo->meta.use_flags & BO_USE_SCANOUT) &&
			    !(bo->meta.use_flags &
			      (BO_USE_RENDERSCRIPT | BO_USE_CAMERA_READ | BO_USE_CAMERA_WRITE)))
				gem_map.flags = I915_MMAP_WC;

			gem_map.handle = bo->handle.u32;
			gem_map.offset = 0;
			gem_map.size = bo->meta.total_size;

			ret = drmIoctl(bo->drv->fd, DRM_IOCTL_I915_GEM_MMAP, &gem_map);
			/* DRM_IOCTL_I915_GEM_MMAP mmaps the underlying shm
			 * file and returns a user space address directly, ie,
			 * doesn't go through mmap. If we try that on a
			 * dma-buf that doesn't have a shm file, i915.ko
			 * returns ENXIO.  Fall through to
			 * DRM_IOCTL_I915_GEM_MMAP_GTT in that case, which
			 * will mmap on the drm fd instead. */
			if (ret == 0)
				addr = (void *)(uintptr_t)gem_map.addr_ptr;
		}
	}

	if (addr == MAP_FAILED) {
		struct drm_i915_gem_mmap_gtt gem_map = { 0 };

		gem_map.handle = bo->handle.u32;
		ret = drmIoctl(bo->drv->fd, DRM_IOCTL_I915_GEM_MMAP_GTT, &gem_map);
		if (ret) {
			drv_loge("DRM_IOCTL_I915_GEM_MMAP_GTT failed\n");
			return MAP_FAILED;
		}

		addr = mmap(0, bo->meta.total_size, drv_get_prot(map_flags), MAP_SHARED,
			    bo->drv->fd, gem_map.offset);
	}

	if (addr == MAP_FAILED) {
		drv_loge("i915 GEM mmap failed\n");
		return addr;
	}

	vma->length = bo->meta.total_size;
	return addr;
}

static int i915_bo_invalidate(struct bo *bo, struct mapping *mapping)
{
	int ret;
	struct drm_i915_gem_set_domain set_domain = { 0 };

	set_domain.handle = bo->handle.u32;
	if (bo->meta.tiling == I915_TILING_NONE) {
		set_domain.read_domains = I915_GEM_DOMAIN_CPU;
		if (mapping->vma->map_flags & BO_MAP_WRITE)
			set_domain.write_domain = I915_GEM_DOMAIN_CPU;
	} else {
		set_domain.read_domains = I915_GEM_DOMAIN_GTT;
		if (mapping->vma->map_flags & BO_MAP_WRITE)
			set_domain.write_domain = I915_GEM_DOMAIN_GTT;
	}

	ret = drmIoctl(bo->drv->fd, DRM_IOCTL_I915_GEM_SET_DOMAIN, &set_domain);
	if (ret) {
		drv_loge("DRM_IOCTL_I915_GEM_SET_DOMAIN with %d\n", ret);
		return ret;
	}

	return 0;
}

static int i915_bo_flush(struct bo *bo, struct mapping *mapping)
{
	struct i915_device *i915 = bo->drv->priv;
	if (!i915->has_llc && bo->meta.tiling == I915_TILING_NONE)
		i915_clflush(mapping->vma->addr, mapping->vma->length);

	return 0;
}

const struct backend backend_i915 = {
	.name = "i915",
	.init = i915_init,
	.close = i915_close,
	.bo_compute_metadata = i915_bo_compute_metadata,
	.bo_create_from_metadata = i915_bo_create_from_metadata,
	.bo_destroy = drv_gem_bo_destroy,
	.bo_import = i915_bo_import,
	.bo_map = i915_bo_map,
	.bo_unmap = drv_bo_munmap,
	.bo_invalidate = i915_bo_invalidate,
	.bo_flush = i915_bo_flush,
	.resolve_format_and_use_flags = drv_resolve_format_and_use_flags_helper,
	.num_planes_from_modifier = i915_num_planes_from_modifier,
};

#endif<|MERGE_RESOLUTION|>--- conflicted
+++ resolved
@@ -252,16 +252,14 @@
 				   BO_USE_HW_VIDEO_DECODER | BO_USE_HW_VIDEO_ENCODER |
 				   hw_protected);
 
-<<<<<<< HEAD
 	/* YVU420_ANDROID format for camera, display, decoding and encoding (needed for camera on Android 12). */
 	drv_modify_combination(drv, DRM_FORMAT_YVU420_ANDROID, &metadata_linear,
 			       BO_USE_CAMERA_READ | BO_USE_CAMERA_WRITE | BO_USE_SCANOUT |
 				   BO_USE_HW_VIDEO_DECODER | BO_USE_HW_VIDEO_ENCODER |
 				   hw_protected);
-=======
+
 	/* P010 linear can be used for scanout too. */
 	drv_modify_combination(drv, DRM_FORMAT_P010, &metadata_linear, BO_USE_SCANOUT);
->>>>>>> b20510ae
 
 	/* Android CTS tests require this. */
 	drv_add_combination(drv, DRM_FORMAT_BGR888, &metadata_linear, BO_USE_SW_MASK);
