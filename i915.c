/*
 * Copyright 2014 The Chromium OS Authors. All rights reserved.
 * Use of this source code is governed by a BSD-style license that can be
 * found in the LICENSE file.
 */

#ifdef DRV_I915

#include <assert.h>
#include <errno.h>
#include <stdbool.h>
#include <stdio.h>
#include <string.h>
#include <sys/mman.h>
#include <unistd.h>
#include <xf86drm.h>

#include "drv_helpers.h"
#include "drv_priv.h"
#include "external/i915_drm.h"
#include "util.h"

#define I915_CACHELINE_SIZE 64
#define I915_CACHELINE_MASK (I915_CACHELINE_SIZE - 1)

/* Allow NV12 to be used with scanout usage, to support stagefright-plugins
 * buffer allocation. If the GPU does not support it, HWC will mark the buffer
 * as client-composed and it'll be handled by SurfaceFlinger/libEGL.
 */
#define I915_SCANOUT_Y_TILED

static const uint32_t scanout_render_formats[] = { DRM_FORMAT_ABGR2101010, DRM_FORMAT_ABGR8888,
						   DRM_FORMAT_ARGB2101010, DRM_FORMAT_ARGB8888,
						   DRM_FORMAT_RGB565,	   DRM_FORMAT_XBGR2101010,
						   DRM_FORMAT_XBGR8888,	   DRM_FORMAT_XRGB2101010,
						   DRM_FORMAT_XRGB8888 };

static const uint32_t render_formats[] = { DRM_FORMAT_ABGR16161616F };

static const uint32_t texture_only_formats[] = { DRM_FORMAT_R8, DRM_FORMAT_NV12, DRM_FORMAT_P010,
						 DRM_FORMAT_YVU420, DRM_FORMAT_YVU420_ANDROID };

static const uint64_t gen_modifier_order[] = { I915_FORMAT_MOD_Y_TILED_CCS, I915_FORMAT_MOD_Y_TILED,
					       I915_FORMAT_MOD_X_TILED, DRM_FORMAT_MOD_LINEAR };

static const uint64_t gen12_modifier_order[] = { I915_FORMAT_MOD_Y_TILED_GEN12_RC_CCS,
						 I915_FORMAT_MOD_Y_TILED, I915_FORMAT_MOD_X_TILED,
						 DRM_FORMAT_MOD_LINEAR };

static const uint64_t gen11_modifier_order[] = { I915_FORMAT_MOD_Y_TILED, I915_FORMAT_MOD_X_TILED,
						 DRM_FORMAT_MOD_LINEAR };

static const uint64_t xe_lpdp_modifier_order[] = { I915_FORMAT_MOD_4_TILED, I915_FORMAT_MOD_X_TILED,
						 DRM_FORMAT_MOD_LINEAR};

struct modifier_support_t {
	const uint64_t *order;
	uint32_t count;
};

struct i915_device {
	uint32_t graphics_version;
	int32_t has_llc;
	int32_t has_hw_protection;
	struct modifier_support_t modifier;
	int device_id;
	bool is_xelpd;
	/*TODO : cleanup is_mtl to avoid adding variables for every new platforms */
	bool is_mtl;
	int32_t num_fences_avail;
};

static void i915_info_from_device_id(struct i915_device *i915)
{
	const uint16_t gen3_ids[] = { 0x2582, 0x2592, 0x2772, 0x27A2, 0x27AE,
				      0x29C2, 0x29B2, 0x29D2, 0xA001, 0xA011 };
	const uint16_t gen4_ids[] = { 0x29A2, 0x2992, 0x2982, 0x2972, 0x2A02, 0x2A12, 0x2A42,
				      0x2E02, 0x2E12, 0x2E22, 0x2E32, 0x2E42, 0x2E92 };
	const uint16_t gen5_ids[] = { 0x0042, 0x0046 };
	const uint16_t gen6_ids[] = { 0x0102, 0x0112, 0x0122, 0x0106, 0x0116, 0x0126, 0x010A };
	const uint16_t gen7_ids[] = {
		0x0152, 0x0162, 0x0156, 0x0166, 0x015a, 0x016a, 0x0402, 0x0412, 0x0422,
		0x0406, 0x0416, 0x0426, 0x040A, 0x041A, 0x042A, 0x040B, 0x041B, 0x042B,
		0x040E, 0x041E, 0x042E, 0x0C02, 0x0C12, 0x0C22, 0x0C06, 0x0C16, 0x0C26,
		0x0C0A, 0x0C1A, 0x0C2A, 0x0C0B, 0x0C1B, 0x0C2B, 0x0C0E, 0x0C1E, 0x0C2E,
		0x0A02, 0x0A12, 0x0A22, 0x0A06, 0x0A16, 0x0A26, 0x0A0A, 0x0A1A, 0x0A2A,
		0x0A0B, 0x0A1B, 0x0A2B, 0x0A0E, 0x0A1E, 0x0A2E, 0x0D02, 0x0D12, 0x0D22,
		0x0D06, 0x0D16, 0x0D26, 0x0D0A, 0x0D1A, 0x0D2A, 0x0D0B, 0x0D1B, 0x0D2B,
		0x0D0E, 0x0D1E, 0x0D2E, 0x0F31, 0x0F32, 0x0F33, 0x0157, 0x0155
	};
	const uint16_t gen8_ids[] = { 0x22B0, 0x22B1, 0x22B2, 0x22B3, 0x1602, 0x1606,
				      0x160A, 0x160B, 0x160D, 0x160E, 0x1612, 0x1616,
				      0x161A, 0x161B, 0x161D, 0x161E, 0x1622, 0x1626,
				      0x162A, 0x162B, 0x162D, 0x162E };
	const uint16_t gen9_ids[] = {
		0x1902, 0x1906, 0x190A, 0x190B, 0x190E, 0x1912, 0x1913, 0x1915, 0x1916, 0x1917,
		0x191A, 0x191B, 0x191D, 0x191E, 0x1921, 0x1923, 0x1926, 0x1927, 0x192A, 0x192B,
		0x192D, 0x1932, 0x193A, 0x193B, 0x193D, 0x0A84, 0x1A84, 0x1A85, 0x5A84, 0x5A85,
		0x3184, 0x3185, 0x5902, 0x5906, 0x590A, 0x5908, 0x590B, 0x590E, 0x5913, 0x5915,
		0x5917, 0x5912, 0x5916, 0x591A, 0x591B, 0x591D, 0x591E, 0x5921, 0x5923, 0x5926,
		0x5927, 0x593B, 0x591C, 0x87C0, 0x87CA, 0x3E90, 0x3E93, 0x3E99, 0x3E9C, 0x3E91,
		0x3E92, 0x3E96, 0x3E98, 0x3E9A, 0x3E9B, 0x3E94, 0x3EA9, 0x3EA5, 0x3EA6, 0x3EA7,
		0x3EA8, 0x3EA1, 0x3EA4, 0x3EA0, 0x3EA3, 0x3EA2, 0x9B21, 0x9BA0, 0x9BA2, 0x9BA4,
		0x9BA5, 0x9BA8, 0x9BAA, 0x9BAB, 0x9BAC, 0x9B41, 0x9BC0, 0x9BC2, 0x9BC4, 0x9BC5,
		0x9BC6, 0x9BC8, 0x9BCA, 0x9BCB, 0x9BCC, 0x9BE6, 0x9BF6
	};
	const uint16_t gen11_ids[] = { 0x8A50, 0x8A51, 0x8A52, 0x8A53, 0x8A54, 0x8A56, 0x8A57,
				       0x8A58, 0x8A59, 0x8A5A, 0x8A5B, 0x8A5C, 0x8A5D, 0x8A71,
				       0x4500, 0x4541, 0x4551, 0x4555, 0x4557, 0x4571, 0x4E51,
				       0x4E55, 0x4E57, 0x4E61, 0x4E71 };
	const uint16_t gen12_ids[] = {
		0x4c8a, 0x4c8b, 0x4c8c, 0x4c90, 0x4c9a, 0x4680, 0x4681, 0x4682, 0x4683, 0x4688,
		0x4689, 0x4690, 0x4691, 0x4692, 0x4693, 0x4698, 0x4699, 0x4626, 0x4628, 0x462a,
		0x46a0, 0x46a1, 0x46a2, 0x46a3, 0x46a6, 0x46a8, 0x46aa, 0x46b0, 0x46b1, 0x46b2,
		0x46b3, 0x46c0, 0x46c1, 0x46c2, 0x46c3, 0x9A40, 0x9A49, 0x9A59, 0x9A60, 0x9A68,
		0x9A70, 0x9A78, 0x9AC0, 0x9AC9, 0x9AD9, 0x9AF8, 0x4905, 0x4906, 0x4907, 0x4908
	};
	const uint16_t adlp_ids[] = { 0x46A0, 0x46A1, 0x46A2, 0x46A3, 0x46A6, 0x46A8, 0x46AA,
				      0x462A, 0x4626, 0x4628, 0x46B0, 0x46B1, 0x46B2, 0x46B3,
				      0x46C0, 0x46C1, 0x46C2, 0x46C3, 0x46D0, 0x46D1, 0x46D2 };

	const uint16_t rplp_ids[] = { 0xA720, 0xA721, 0xA7A0, 0xA7A1, 0xA7A8, 0xA7A9 };

	const uint16_t mtl_ids[] = { 0x7D40, 0x7D60, 0x7D45, 0x7D55, 0x7DD5 };

	unsigned i;
	i915->graphics_version = 4;
	i915->is_xelpd = false;
	i915->is_mtl = false;

	for (i = 0; i < ARRAY_SIZE(gen3_ids); i++)
		if (gen3_ids[i] == i915->device_id)
			i915->graphics_version = 3;

	/* Gen 4 */
	for (i = 0; i < ARRAY_SIZE(gen4_ids); i++)
		if (gen4_ids[i] == i915->device_id)
			i915->graphics_version = 4;

	/* Gen 5 */
	for (i = 0; i < ARRAY_SIZE(gen5_ids); i++)
		if (gen5_ids[i] == i915->device_id)
			i915->graphics_version = 5;

	/* Gen 6 */
	for (i = 0; i < ARRAY_SIZE(gen6_ids); i++)
		if (gen6_ids[i] == i915->device_id)
			i915->graphics_version = 6;

	/* Gen 7 */
	for (i = 0; i < ARRAY_SIZE(gen7_ids); i++)
		if (gen7_ids[i] == i915->device_id)
			i915->graphics_version = 7;

	/* Gen 8 */
	for (i = 0; i < ARRAY_SIZE(gen8_ids); i++)
		if (gen8_ids[i] == i915->device_id)
			i915->graphics_version = 8;

	/* Gen 9 */
	for (i = 0; i < ARRAY_SIZE(gen9_ids); i++)
		if (gen9_ids[i] == i915->device_id)
			i915->graphics_version = 9;

	/* Gen 11 */
	for (i = 0; i < ARRAY_SIZE(gen11_ids); i++)
		if (gen11_ids[i] == i915->device_id)
			i915->graphics_version = 11;

	/* Gen 12 */
	for (i = 0; i < ARRAY_SIZE(gen12_ids); i++)
		if (gen12_ids[i] == i915->device_id)
			i915->graphics_version = 12;

	for (i = 0; i < ARRAY_SIZE(adlp_ids); i++)
		if (adlp_ids[i] == i915->device_id) {
			i915->is_xelpd = true;
			i915->graphics_version = 12;
		}

	for (i = 0; i < ARRAY_SIZE(rplp_ids); i++)
		if (rplp_ids[i] == i915->device_id) {
			i915->is_xelpd = true;
			i915->graphics_version = 12;
		}

	for (i = 0; i < ARRAY_SIZE(mtl_ids); i++)
		if (mtl_ids[i] == i915->device_id) {
			i915->graphics_version = 12;
			i915->is_mtl = true;
		}
}

static void i915_get_modifier_order(struct i915_device *i915)
{
	if (i915->is_mtl) {
		i915->modifier.order = xe_lpdp_modifier_order;
		i915->modifier.count = ARRAY_SIZE(xe_lpdp_modifier_order);
	} else if (i915->graphics_version == 12) {
		i915->modifier.order = gen12_modifier_order;
		i915->modifier.count = ARRAY_SIZE(gen12_modifier_order);
	} else if (i915->graphics_version == 11) {
		i915->modifier.order = gen11_modifier_order;
		i915->modifier.count = ARRAY_SIZE(gen11_modifier_order);
	} else {
		i915->modifier.order = gen_modifier_order;
		i915->modifier.count = ARRAY_SIZE(gen_modifier_order);
	}
}

static uint64_t unset_flags(uint64_t current_flags, uint64_t mask)
{
	uint64_t value = current_flags & ~mask;
	return value;
}

static int i915_add_combinations(struct driver *drv)
{
	struct i915_device *i915 = drv->priv;

	const uint64_t scanout_and_render = BO_USE_RENDER_MASK | BO_USE_SCANOUT;
	const uint64_t render = BO_USE_RENDER_MASK;
	const uint64_t texture_only = BO_USE_TEXTURE_MASK;
	// HW protected buffers also need to be scanned out.
	const uint64_t hw_protected =
	    i915->has_hw_protection ? (BO_USE_PROTECTED | BO_USE_SCANOUT) : 0;

	const uint64_t linear_mask = BO_USE_RENDERSCRIPT | BO_USE_LINEAR | BO_USE_SW_READ_OFTEN |
				     BO_USE_SW_WRITE_OFTEN | BO_USE_SW_READ_RARELY |
				     BO_USE_SW_WRITE_RARELY;

	struct format_metadata metadata_linear = { .tiling = I915_TILING_NONE,
						   .priority = 1,
						   .modifier = DRM_FORMAT_MOD_LINEAR };

	drv_add_combinations(drv, scanout_render_formats, ARRAY_SIZE(scanout_render_formats),
			     &metadata_linear, scanout_and_render);

	drv_add_combinations(drv, render_formats, ARRAY_SIZE(render_formats), &metadata_linear,
			     render);

	drv_add_combinations(drv, texture_only_formats, ARRAY_SIZE(texture_only_formats),
			     &metadata_linear, texture_only);

	drv_modify_linear_combinations(drv);

	/* NV12 format for camera, display, decoding and encoding. */
	/* IPU3 camera ISP supports only NV12 output. */
	drv_modify_combination(drv, DRM_FORMAT_NV12, &metadata_linear,
			       BO_USE_CAMERA_READ | BO_USE_CAMERA_WRITE | BO_USE_SCANOUT |
				   BO_USE_HW_VIDEO_DECODER | BO_USE_HW_VIDEO_ENCODER |
				   hw_protected);

	/* YVU420_ANDROID format for camera, display, decoding and encoding (needed for camera on Android 12). */
	drv_modify_combination(drv, DRM_FORMAT_YVU420_ANDROID, &metadata_linear,
			       BO_USE_CAMERA_READ | BO_USE_CAMERA_WRITE | BO_USE_SCANOUT |
				   BO_USE_HW_VIDEO_DECODER | BO_USE_HW_VIDEO_ENCODER |
				   hw_protected);

	/* Android CTS tests require this. */
	drv_add_combination(drv, DRM_FORMAT_BGR888, &metadata_linear, BO_USE_SW_MASK);

	/*
	 * R8 format is used for Android's HAL_PIXEL_FORMAT_BLOB and is used for JPEG snapshots
	 * from camera and input/output from hardware decoder/encoder.
	 */
	drv_modify_combination(drv, DRM_FORMAT_R8, &metadata_linear,
			       BO_USE_CAMERA_READ | BO_USE_CAMERA_WRITE | BO_USE_HW_VIDEO_DECODER |
				   BO_USE_HW_VIDEO_ENCODER | BO_USE_GPU_DATA_BUFFER |
				   BO_USE_SENSOR_DIRECT_DATA);

	const uint64_t render_not_linear = unset_flags(render, linear_mask);
	const uint64_t scanout_and_render_not_linear = render_not_linear | BO_USE_SCANOUT;

	struct format_metadata metadata_x_tiled = { .tiling = I915_TILING_X,
						    .priority = 2,
						    .modifier = I915_FORMAT_MOD_X_TILED };

	drv_add_combinations(drv, render_formats, ARRAY_SIZE(render_formats), &metadata_x_tiled,
			     render_not_linear);
	drv_add_combinations(drv, scanout_render_formats, ARRAY_SIZE(scanout_render_formats),
			     &metadata_x_tiled, scanout_and_render_not_linear);

	if (i915->is_mtl) {
		struct format_metadata metadata_4_tiled = { .tiling = I915_TILING_4,
						    .priority = 3,
						    .modifier = I915_FORMAT_MOD_4_TILED };
/* Support tile4 NV12 and P010 for libva */
#ifdef I915_SCANOUT_4_TILED
		const uint64_t nv12_usage =
			BO_USE_TEXTURE | BO_USE_HW_VIDEO_DECODER | BO_USE_SCANOUT | hw_protected;
		const uint64_t p010_usage = BO_USE_TEXTURE | BO_USE_HW_VIDEO_DECODER | hw_protected |
                        BO_USE_SCANOUT;
#else
		const uint64_t nv12_usage = BO_USE_TEXTURE | BO_USE_HW_VIDEO_DECODER;
		const uint64_t p010_usage = nv12_usage;
#endif
		drv_add_combination(drv, DRM_FORMAT_NV12, &metadata_4_tiled, nv12_usage);
		drv_add_combination(drv, DRM_FORMAT_P010, &metadata_4_tiled, p010_usage);
		drv_add_combinations(drv, render_formats, ARRAY_SIZE(render_formats), &metadata_4_tiled,
			     render_not_linear);
		drv_add_combinations(drv, scanout_render_formats, ARRAY_SIZE(scanout_render_formats),
			     &metadata_4_tiled, render_not_linear);
	} else {
		struct format_metadata metadata_y_tiled = { .tiling = I915_TILING_Y,
						    .priority = 3,
						    .modifier = I915_FORMAT_MOD_Y_TILED };
/* Support y-tiled NV12 and P010 for libva */
#ifdef I915_SCANOUT_Y_TILED
		const uint64_t nv12_usage =
			BO_USE_TEXTURE | BO_USE_HW_VIDEO_DECODER | BO_USE_SCANOUT | hw_protected;
		const uint64_t p010_usage = BO_USE_TEXTURE | BO_USE_HW_VIDEO_DECODER | hw_protected |
			(i915->graphics_version >= 11 ? BO_USE_SCANOUT : 0);
#else
		const uint64_t nv12_usage = BO_USE_TEXTURE | BO_USE_HW_VIDEO_DECODER;
		const uint64_t p010_usage = nv12_usage;
#endif
		drv_add_combination(drv, DRM_FORMAT_NV12, &metadata_y_tiled, nv12_usage);
		drv_add_combination(drv, DRM_FORMAT_P010, &metadata_y_tiled, p010_usage);
		drv_add_combinations(drv, render_formats, ARRAY_SIZE(render_formats), &metadata_y_tiled,
			     render_not_linear);
		/* Y-tiled scanout isn't available on old platforms so we add
		 * |scanout_render_formats| without that USE flag.
		 */
		drv_add_combinations(drv, scanout_render_formats, ARRAY_SIZE(scanout_render_formats),
			     &metadata_y_tiled, render_not_linear);
	}
	return 0;
}

static int i915_align_dimensions(struct bo *bo, uint32_t tiling, uint32_t *stride,
				 uint32_t *aligned_height)
{
	struct i915_device *i915 = bo->drv->priv;
	uint32_t horizontal_alignment;
	uint32_t vertical_alignment;

	switch (tiling) {
	default:
	case I915_TILING_NONE:
		/*
		 * The Intel GPU doesn't need any alignment in linear mode,
		 * but libva requires the allocation stride to be aligned to
		 * 16 bytes and height to 4 rows. Further, we round up the
		 * horizontal alignment so that row start on a cache line (64
		 * bytes).
		 */
#ifdef LINEAR_ALIGN_256
		/*
		 * If we want to import these buffers to amdgpu they need to
		 * their match LINEAR_ALIGNED requirement of 256 byte alignement.
		 */
		horizontal_alignment = 256;
#else
		horizontal_alignment = 64;
#endif
		vertical_alignment = 4;
		break;

	case I915_TILING_X:
		horizontal_alignment = 512;
		vertical_alignment = 8;
		break;

	case I915_TILING_Y:
	case I915_TILING_4:
		if (i915->graphics_version == 3) {
			horizontal_alignment = 512;
			vertical_alignment = 8;
		} else {
			horizontal_alignment = 128;
			vertical_alignment = 32;
		}
		break;
	}

	*aligned_height = ALIGN(*aligned_height, vertical_alignment);
	if (i915->graphics_version > 3) {
		*stride = ALIGN(*stride, horizontal_alignment);
	} else {
		while (*stride > horizontal_alignment)
			horizontal_alignment <<= 1;

		*stride = horizontal_alignment;
	}

	if (i915->graphics_version <= 3 && *stride > 8192)
		return -EINVAL;

	return 0;
}

static void i915_clflush(void *start, size_t size)
{
	void *p = (void *)(((uintptr_t)start) & ~I915_CACHELINE_MASK);
	void *end = (void *)((uintptr_t)start + size);

	__builtin_ia32_mfence();
	while (p < end) {
		__builtin_ia32_clflush(p);
		p = (void *)((uintptr_t)p + I915_CACHELINE_SIZE);
	}
}

static int i915_init(struct driver *drv)
{
	int ret;
	struct i915_device *i915;
	drm_i915_getparam_t get_param = { 0 };

	i915 = calloc(1, sizeof(*i915));
	if (!i915)
		return -ENOMEM;

	get_param.param = I915_PARAM_CHIPSET_ID;
	get_param.value = &(i915->device_id);
	ret = drmIoctl(drv->fd, DRM_IOCTL_I915_GETPARAM, &get_param);
	if (ret) {
		drv_loge("Failed to get I915_PARAM_CHIPSET_ID\n");
		free(i915);
		return -EINVAL;
	}
	/* must call before i915->graphics_version is used anywhere else */
	i915_info_from_device_id(i915);

	i915_get_modifier_order(i915);

	memset(&get_param, 0, sizeof(get_param));
	get_param.param = I915_PARAM_HAS_LLC;
	get_param.value = &i915->has_llc;
	ret = drmIoctl(drv->fd, DRM_IOCTL_I915_GETPARAM, &get_param);
	if (ret) {
		drv_loge("Failed to get I915_PARAM_HAS_LLC\n");
		free(i915);
		return -EINVAL;
	}

	memset(&get_param, 0, sizeof(get_param));
	get_param.param = I915_PARAM_NUM_FENCES_AVAIL;
	get_param.value = &i915->num_fences_avail;
	ret = drmIoctl(drv->fd, DRM_IOCTL_I915_GETPARAM, &get_param);
	if (ret) {
		drv_loge("Failed to get I915_PARAM_NUM_FENCES_AVAIL\n");
		return -EINVAL;
	}

	if (i915->graphics_version >= 12)
		i915->has_hw_protection = 1;

	drv->priv = i915;
	return i915_add_combinations(drv);
}

/*
 * Returns true if the height of a buffer of the given format should be aligned
 * to the largest coded unit (LCU) assuming that it will be used for video. This
 * is based on gmmlib's GmmIsYUVFormatLCUAligned().
 */
static bool i915_format_needs_LCU_alignment(uint32_t format, size_t plane,
					    const struct i915_device *i915)
{
	switch (format) {
	case DRM_FORMAT_NV12:
	case DRM_FORMAT_P010:
	case DRM_FORMAT_P016:
		return (i915->graphics_version == 11 || i915->graphics_version == 12) && plane == 1;
	}
	return false;
}

static int i915_bo_from_format(struct bo *bo, uint32_t width, uint32_t height, uint32_t format)
{
	uint32_t offset;
	size_t plane;
	int ret, pagesize;
	struct i915_device *i915 = bo->drv->priv;

	offset = 0;
	pagesize = getpagesize();

	for (plane = 0; plane < drv_num_planes_from_format(format); plane++) {
		uint32_t stride = drv_stride_from_format(format, width, plane);
		uint32_t plane_height = drv_height_from_format(format, height, plane);

		if (bo->meta.tiling != I915_TILING_NONE)
			assert(IS_ALIGNED(offset, pagesize));

		ret = i915_align_dimensions(bo, bo->meta.tiling, &stride, &plane_height);
		if (ret)
			return ret;

		if (i915_format_needs_LCU_alignment(format, plane, i915)) {
			/*
			 * Align the height of the V plane for certain formats to the
			 * largest coded unit (assuming that this BO may be used for video)
			 * to be consistent with gmmlib.
			 */
			plane_height = ALIGN(plane_height, 64);
		}

		bo->meta.strides[plane] = stride;
		bo->meta.sizes[plane] = stride * plane_height;
		bo->meta.offsets[plane] = offset;
		offset += bo->meta.sizes[plane];
	}

	bo->meta.total_size = ALIGN(offset, pagesize);

	return 0;
}

static size_t i915_num_planes_from_modifier(struct driver *drv, uint32_t format, uint64_t modifier)
{
	size_t num_planes = drv_num_planes_from_format(format);
	if (modifier == I915_FORMAT_MOD_Y_TILED_CCS ||
	    modifier == I915_FORMAT_MOD_Y_TILED_GEN12_RC_CCS) {
		assert(num_planes == 1);
		return 2;
	}

	return num_planes;
}

static int i915_bo_compute_metadata(struct bo *bo, uint32_t width, uint32_t height, uint32_t format,
				    uint64_t use_flags, const uint64_t *modifiers, uint32_t count)
{
	uint64_t modifier;
	struct i915_device *i915 = bo->drv->priv;
	bool huge_bo = (i915->graphics_version < 11) && (width > 4096);

	if (modifiers) {
		modifier =
		    drv_pick_modifier(modifiers, count, i915->modifier.order, i915->modifier.count);
	} else {
		struct combination *combo = drv_get_combination(bo->drv, format, use_flags);
		if (!combo)
			return -EINVAL;
		modifier = combo->metadata.modifier;
	}

	/*
	 * i915 only supports linear/x-tiled above 4096 wide on Gen9/Gen10 GPU.
	 * VAAPI decode in NV12 Y tiled format so skip modifier change for NV12/P010 huge bo.
	 */
	if (huge_bo && format != DRM_FORMAT_NV12 && format != DRM_FORMAT_P010 &&
	    modifier != I915_FORMAT_MOD_X_TILED && modifier != DRM_FORMAT_MOD_LINEAR) {
		uint32_t i;
		for (i = 0; modifiers && i < count; i++) {
			if (modifiers[i] == I915_FORMAT_MOD_X_TILED)
				break;
		}
		if (i == count)
			modifier = DRM_FORMAT_MOD_LINEAR;
		else
			modifier = I915_FORMAT_MOD_X_TILED;
	}

	/*
	 * Skip I915_FORMAT_MOD_Y_TILED_CCS modifier if compression is disabled
	 * Pick y tiled modifier if it has been passed in, otherwise use linear
	 */
	if (!bo->drv->compression && modifier == I915_FORMAT_MOD_Y_TILED_CCS) {
		uint32_t i;
		for (i = 0; modifiers && i < count; i++) {
			if (modifiers[i] == I915_FORMAT_MOD_Y_TILED)
				break;
		}
		if (i == count)
			modifier = DRM_FORMAT_MOD_LINEAR;
		else
			modifier = I915_FORMAT_MOD_Y_TILED;
	}

	/* Prevent gen 8 and earlier from trying to use a tiling modifier */
	if (i915->graphics_version <= 8 && format == DRM_FORMAT_ARGB8888) {
		modifier = DRM_FORMAT_MOD_LINEAR;
	}

	switch (modifier) {
	case DRM_FORMAT_MOD_LINEAR:
		bo->meta.tiling = I915_TILING_NONE;
		break;
	case I915_FORMAT_MOD_X_TILED:
		bo->meta.tiling = I915_TILING_X;
		break;
	case I915_FORMAT_MOD_Y_TILED:
	case I915_FORMAT_MOD_Y_TILED_CCS:
	/* For now support only I915_TILING_Y as this works with all
	 * IPs(render/media/display)
	 */
	case I915_FORMAT_MOD_Y_TILED_GEN12_RC_CCS:
		bo->meta.tiling = I915_TILING_Y;
		break;
	case I915_FORMAT_MOD_4_TILED:
		bo->meta.tiling = I915_TILING_4;
		break;
	}

	bo->meta.format_modifier = modifier;

	if (format == DRM_FORMAT_YVU420_ANDROID) {
		/*
		 * We only need to be able to use this as a linear texture,
		 * which doesn't put any HW restrictions on how we lay it
		 * out. The Android format does require the stride to be a
		 * multiple of 16 and expects the Cr and Cb stride to be
		 * ALIGN(Y_stride / 2, 16), which we can make happen by
		 * aligning to 32 bytes here.
		 */
		uint32_t stride = ALIGN(width, 32);
		drv_bo_from_format(bo, stride, height, format);
	} else if (modifier == I915_FORMAT_MOD_Y_TILED_CCS) {
		/*
		 * For compressed surfaces, we need a color control surface
		 * (CCS). Color compression is only supported for Y tiled
		 * surfaces, and for each 32x16 tiles in the main surface we
		 * need a tile in the control surface.  Y tiles are 128 bytes
		 * wide and 32 lines tall and we use that to first compute the
		 * width and height in tiles of the main surface. stride and
		 * height are already multiples of 128 and 32, respectively:
		 */
		uint32_t stride = drv_stride_from_format(format, width, 0);
		uint32_t width_in_tiles = DIV_ROUND_UP(stride, 128);
		uint32_t height_in_tiles = DIV_ROUND_UP(height, 32);
		uint32_t size = width_in_tiles * height_in_tiles * 4096;
		uint32_t offset = 0;

		bo->meta.strides[0] = width_in_tiles * 128;
		bo->meta.sizes[0] = size;
		bo->meta.offsets[0] = offset;
		offset += size;

		/*
		 * Now, compute the width and height in tiles of the control
		 * surface by dividing and rounding up.
		 */
		uint32_t ccs_width_in_tiles = DIV_ROUND_UP(width_in_tiles, 32);
		uint32_t ccs_height_in_tiles = DIV_ROUND_UP(height_in_tiles, 16);
		uint32_t ccs_size = ccs_width_in_tiles * ccs_height_in_tiles * 4096;

		/*
		 * With stride and height aligned to y tiles, offset is
		 * already a multiple of 4096, which is the required alignment
		 * of the CCS.
		 */
		bo->meta.strides[1] = ccs_width_in_tiles * 128;
		bo->meta.sizes[1] = ccs_size;
		bo->meta.offsets[1] = offset;
		offset += ccs_size;

		bo->meta.num_planes = i915_num_planes_from_modifier(bo->drv, format, modifier);
		bo->meta.total_size = offset;
	} else if (modifier == I915_FORMAT_MOD_Y_TILED_GEN12_RC_CCS) {

		/*
		 * considering only 128 byte compression and one cache line of
		 * aux buffer(64B) contains compression status of 4-Y tiles.
		 * Which is 4 * (128B * 32L).
		 * line stride(bytes) is 4 * 128B
		 * and tile stride(lines) is 32L
		 */
		uint32_t stride = ALIGN(drv_stride_from_format(format, width, 0), 512);

		height = ALIGN(drv_height_from_format(format, height, 0), 32);

		if (i915->is_xelpd && (stride > 1)) {
			stride = 1 << (32 - __builtin_clz(stride - 1));
			height = ALIGN(drv_height_from_format(format, height, 0), 128);
		}

		bo->meta.strides[0] = stride;
		/* size calculation and alignment are 64KB aligned
		 * size as per spec
		 */
		bo->meta.sizes[0] = ALIGN(stride * height, 65536);
		bo->meta.offsets[0] = 0;

		/* Aux buffer is linear and page aligned. It is placed after
		 * other planes and aligned to main buffer stride.
		 */
		bo->meta.strides[1] = bo->meta.strides[0] / 8;
		/* Aligned to page size */
		bo->meta.sizes[1] = ALIGN(bo->meta.sizes[0] / 256, getpagesize());
		bo->meta.offsets[1] = bo->meta.sizes[0];
		/* Total number of planes & sizes */
		bo->meta.num_planes = i915_num_planes_from_modifier(bo->drv, format, modifier);
		bo->meta.total_size = bo->meta.sizes[0] + bo->meta.sizes[1];
	} else {
		i915_bo_from_format(bo, width, height, format);
	}
	return 0;
}

static int i915_bo_create_from_metadata(struct bo *bo)
{
	int ret;
	size_t plane;
	uint32_t gem_handle;
	struct drm_i915_gem_set_tiling gem_set_tiling = { 0 };
	struct i915_device *i915 = bo->drv->priv;

	if (i915->has_hw_protection && (bo->meta.use_flags & BO_USE_PROTECTED)) {
		struct drm_i915_gem_create_ext_protected_content protected_content = {
			.base = { .name = I915_GEM_CREATE_EXT_PROTECTED_CONTENT },
			.flags = 0,
		};

		struct drm_i915_gem_create_ext create_ext = {
			.size = bo->meta.total_size,
			.extensions = (uintptr_t)&protected_content,
		};

		ret = drmIoctl(bo->drv->fd, DRM_IOCTL_I915_GEM_CREATE_EXT, &create_ext);
		if (ret) {
			drv_loge("DRM_IOCTL_I915_GEM_CREATE_EXT failed (size=%llu) (ret=%d) \n",
				 create_ext.size, ret);
			return -errno;
		}

		gem_handle = create_ext.handle;
	} else {
		struct drm_i915_gem_create gem_create = { 0 };
		gem_create.size = bo->meta.total_size;
		ret = drmIoctl(bo->drv->fd, DRM_IOCTL_I915_GEM_CREATE, &gem_create);
		if (ret) {
			drv_loge("DRM_IOCTL_I915_GEM_CREATE failed (size=%llu)\n", gem_create.size);
			return -errno;
		}

		gem_handle = gem_create.handle;
	}

	for (plane = 0; plane < bo->meta.num_planes; plane++)
		bo->handles[plane].u32 = gem_handle;

	/* Set/Get tiling ioctl not supported  based on fence availability
	   Refer : "https://patchwork.freedesktop.org/patch/325343/"
         */
	if (i915->num_fences_avail) {
		gem_set_tiling.handle = bo->handles[0].u32;
		gem_set_tiling.tiling_mode = bo->meta.tiling;
		gem_set_tiling.stride = bo->meta.strides[0];

<<<<<<< HEAD
        /* Mesa/crocus driver has trouble dealing with Y-tiled buffer with tiling set in
         * the kernel as well as in metadata. A (hopefully) temporary hack is not to set
         * tiling in the kernel.
         *
         * Ref: https://gitlab.freedesktop.org/mesa/mesa/-/issues/7469
         */
	if (gem_set_tiling.tiling_mode == I915_TILING_Y) {
	    gem_set_tiling.tiling_mode = I915_TILING_NONE;
	}
	ret = drmIoctl(bo->drv->fd, DRM_IOCTL_I915_GEM_SET_TILING, &gem_set_tiling);
	if (ret) {
		struct drm_gem_close gem_close = { 0 };
		gem_close.handle = bo->handles[0].u32;
		drmIoctl(bo->drv->fd, DRM_IOCTL_GEM_CLOSE, &gem_close);
=======
		ret = drmIoctl(bo->drv->fd, DRM_IOCTL_I915_GEM_SET_TILING, &gem_set_tiling);
		if (ret) {
			struct drm_gem_close gem_close = { 0 };
			gem_close.handle = bo->handles[0].u32;
			drmIoctl(bo->drv->fd, DRM_IOCTL_GEM_CLOSE, &gem_close);
>>>>>>> 87b0f9bd

			drv_loge("DRM_IOCTL_I915_GEM_SET_TILING failed with %d\n", errno);
			return -errno;
		}
	}
	return 0;
}

static void i915_close(struct driver *drv)
{
	free(drv->priv);
	drv->priv = NULL;
}

static int i915_bo_import(struct bo *bo, struct drv_import_fd_data *data)
{
	int ret;
	struct drm_i915_gem_get_tiling gem_get_tiling = { 0 };
	struct i915_device *i915 = bo->drv->priv;

	bo->meta.num_planes =
	    i915_num_planes_from_modifier(bo->drv, data->format, data->format_modifier);

	ret = drv_prime_bo_import(bo, data);
	if (ret)
		return ret;

	/* Set/Get tiling ioctl not supported  based on fence availability
	   Refer : "https://patchwork.freedesktop.org/patch/325343/"
         */
	if (i915->num_fences_avail) {
		/* TODO(gsingh): export modifiers and get rid of backdoor tiling. */
		gem_get_tiling.handle = bo->handles[0].u32;

		ret = drmIoctl(bo->drv->fd, DRM_IOCTL_I915_GEM_GET_TILING, &gem_get_tiling);
		if (ret) {
			drv_gem_bo_destroy(bo);
			drv_loge("DRM_IOCTL_I915_GEM_GET_TILING failed.\n");
			return ret;
		}
		bo->meta.tiling = gem_get_tiling.tiling_mode;
	}
	return 0;
}

static void *i915_bo_map(struct bo *bo, struct vma *vma, size_t plane, uint32_t map_flags)
{
	int ret;
	void *addr = MAP_FAILED;

	if ((bo->meta.format_modifier == I915_FORMAT_MOD_Y_TILED_CCS) ||
	    (bo->meta.format_modifier == I915_FORMAT_MOD_Y_TILED_GEN12_RC_CCS) ||
	    (bo->meta.format_modifier == I915_FORMAT_MOD_4_TILED))
		return MAP_FAILED;

	if (bo->meta.tiling == I915_TILING_NONE) {
		struct drm_i915_gem_mmap gem_map = { 0 };
		/* TODO(b/118799155): We don't seem to have a good way to
		 * detect the use cases for which WC mapping is really needed.
		 * The current heuristic seems overly coarse and may be slowing
		 * down some other use cases unnecessarily.
		 *
		 * For now, care must be taken not to use WC mappings for
		 * Renderscript and camera use cases, as they're
		 * performance-sensitive. */
		if ((bo->meta.use_flags & BO_USE_SCANOUT) &&
		    !(bo->meta.use_flags &
		      (BO_USE_RENDERSCRIPT | BO_USE_CAMERA_READ | BO_USE_CAMERA_WRITE)))
			gem_map.flags = I915_MMAP_WC;

		gem_map.handle = bo->handles[0].u32;
		gem_map.offset = 0;
		gem_map.size = bo->meta.total_size;

		ret = drmIoctl(bo->drv->fd, DRM_IOCTL_I915_GEM_MMAP, &gem_map);
		/* DRM_IOCTL_I915_GEM_MMAP mmaps the underlying shm
		 * file and returns a user space address directly, ie,
		 * doesn't go through mmap. If we try that on a
		 * dma-buf that doesn't have a shm file, i915.ko
		 * returns ENXIO.  Fall through to
		 * DRM_IOCTL_I915_GEM_MMAP_GTT in that case, which
		 * will mmap on the drm fd instead. */
		if (ret == 0)
			addr = (void *)(uintptr_t)gem_map.addr_ptr;
	}

	if (addr == MAP_FAILED) {
		struct drm_i915_gem_mmap_gtt gem_map = { 0 };

		gem_map.handle = bo->handles[0].u32;
		ret = drmIoctl(bo->drv->fd, DRM_IOCTL_I915_GEM_MMAP_GTT, &gem_map);
		if (ret) {
			drv_loge("DRM_IOCTL_I915_GEM_MMAP_GTT failed\n");
			return MAP_FAILED;
		}

		addr = mmap(0, bo->meta.total_size, drv_get_prot(map_flags), MAP_SHARED,
			    bo->drv->fd, gem_map.offset);
	}

	if (addr == MAP_FAILED) {
		drv_loge("i915 GEM mmap failed\n");
		return addr;
	}

	vma->length = bo->meta.total_size;
	return addr;
}

static int i915_bo_invalidate(struct bo *bo, struct mapping *mapping)
{
	int ret;
	struct drm_i915_gem_set_domain set_domain = { 0 };

	set_domain.handle = bo->handles[0].u32;
	if (bo->meta.tiling == I915_TILING_NONE) {
		set_domain.read_domains = I915_GEM_DOMAIN_CPU;
		if (mapping->vma->map_flags & BO_MAP_WRITE)
			set_domain.write_domain = I915_GEM_DOMAIN_CPU;
	} else {
		set_domain.read_domains = I915_GEM_DOMAIN_GTT;
		if (mapping->vma->map_flags & BO_MAP_WRITE)
			set_domain.write_domain = I915_GEM_DOMAIN_GTT;
	}

	ret = drmIoctl(bo->drv->fd, DRM_IOCTL_I915_GEM_SET_DOMAIN, &set_domain);
	if (ret) {
		drv_loge("DRM_IOCTL_I915_GEM_SET_DOMAIN with %d\n", ret);
		return ret;
	}

	return 0;
}

static int i915_bo_flush(struct bo *bo, struct mapping *mapping)
{
	struct i915_device *i915 = bo->drv->priv;
	if (!i915->has_llc && bo->meta.tiling == I915_TILING_NONE)
		i915_clflush(mapping->vma->addr, mapping->vma->length);

	return 0;
}

const struct backend backend_i915 = {
	.name = "i915",
	.init = i915_init,
	.close = i915_close,
	.bo_compute_metadata = i915_bo_compute_metadata,
	.bo_create_from_metadata = i915_bo_create_from_metadata,
	.bo_destroy = drv_gem_bo_destroy,
	.bo_import = i915_bo_import,
	.bo_map = i915_bo_map,
	.bo_unmap = drv_bo_munmap,
	.bo_invalidate = i915_bo_invalidate,
	.bo_flush = i915_bo_flush,
	.resolve_format_and_use_flags = drv_resolve_format_and_use_flags_helper,
	.num_planes_from_modifier = i915_num_planes_from_modifier,
};

#endif<|MERGE_RESOLUTION|>--- conflicted
+++ resolved
@@ -741,7 +741,6 @@
 		gem_set_tiling.tiling_mode = bo->meta.tiling;
 		gem_set_tiling.stride = bo->meta.strides[0];
 
-<<<<<<< HEAD
         /* Mesa/crocus driver has trouble dealing with Y-tiled buffer with tiling set in
          * the kernel as well as in metadata. A (hopefully) temporary hack is not to set
          * tiling in the kernel.
@@ -751,18 +750,11 @@
 	if (gem_set_tiling.tiling_mode == I915_TILING_Y) {
 	    gem_set_tiling.tiling_mode = I915_TILING_NONE;
 	}
-	ret = drmIoctl(bo->drv->fd, DRM_IOCTL_I915_GEM_SET_TILING, &gem_set_tiling);
-	if (ret) {
-		struct drm_gem_close gem_close = { 0 };
-		gem_close.handle = bo->handles[0].u32;
-		drmIoctl(bo->drv->fd, DRM_IOCTL_GEM_CLOSE, &gem_close);
-=======
 		ret = drmIoctl(bo->drv->fd, DRM_IOCTL_I915_GEM_SET_TILING, &gem_set_tiling);
 		if (ret) {
 			struct drm_gem_close gem_close = { 0 };
 			gem_close.handle = bo->handles[0].u32;
 			drmIoctl(bo->drv->fd, DRM_IOCTL_GEM_CLOSE, &gem_close);
->>>>>>> 87b0f9bd
 
 			drv_loge("DRM_IOCTL_I915_GEM_SET_TILING failed with %d\n", errno);
 			return -errno;
