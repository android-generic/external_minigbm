--- conflicted
+++ resolved
@@ -662,16 +662,12 @@
 	if (bo->is_test_buffer)
 		return -EINVAL;
 
-<<<<<<< HEAD
 	if (bo->drv->backend->bo_get_plane_fd) {
 		fd = bo->drv->backend->bo_get_plane_fd(bo, plane);
 		return fd;
 	}
 
-	ret = drmPrimeHandleToFD(bo->drv->fd, bo->handles[plane].u32, DRM_CLOEXEC | DRM_RDWR, &fd);
-=======
 	ret = drmPrimeHandleToFD(bo->drv->fd, bo->handle.u32, DRM_CLOEXEC | DRM_RDWR, &fd);
->>>>>>> b20510ae
 
 	// Older DRM implementations blocked DRM_RDWR, but gave a read/write mapping anyways
 	if (ret)
